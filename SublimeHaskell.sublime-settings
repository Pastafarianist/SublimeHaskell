{
	// Enables ghc-mod (you should have it installed,
	// e.g. via cabal install ghc-mod).
	// See the add_to_PATH settings to specify a custom location.
	"enable_ghc_mod": true,

	// Enable auto completion of module imports
	"auto_complete_imports": true,

	// Enable auto completion of LANGUAGE pragmas
	"auto_complete_language_pragmas": true,

	// Enable auto build on save
	"enable_auto_build": true,

	// Enable auto check on save
	"enable_auto_check": true,

	// Enable auto lint on save (as hints when building)
	"enable_auto_lint": true,

	// How to build the cabal project in order to obtain error messages.
	// This option exists because `cabal build` is slow and cannot re-print
	// warnings of already compiled modules.
	// (Also see https://github.com/haskell/cabal/issues/1179, cabal 1.16).
	//
	// Possible values:
	// - "normal"
	//   Uses a full `cabal build`, generating object files and binaries.
	//   If this takes too long for you, look at the other options.
	// - "normal-then-warnings"
	//   Like "normal", but afterwards also collects project-wide warnings with
	//   `cabal build --ghc-options="-fforce-recomp -Wall -fno-code"`
	//   (this recompiles everything, but skips code generation for speed).
	// - "typecheck"
	//   Performs a type check of the whole project, trying to not do any more
	//   than that in order to give faster feedback (that "normal").
	//   Currently uses `cabal build --ghc-options="-c"` to skip linking.
	// - "typecheck-then-warnings"
	//   Like "typecheck", but afterwards collects warnings like
	//   "normal-then-warnings".
	//
	// Please note that it is currently impossible to properly use a `-fno-code`
	// build on a cabal project that links a shared library; it errors too early.
	// (https://github.com/haskell/cabal/issues/1176, cabal 1.16).
	"auto_build_mode": "normal-then-warnings",

	// Show output window on build/check/lint:
	"show_output_window": true,

	// Extra directories to be added to the front of the PATH environment variable.
	// Specify this for using custom ghc, cabal, and ghc-mod
	// Example: /home/user/.cabal/bin
	"add_to_PATH": [],

	// Use cabal-dev
	"use_cabal_dev": false,

	// Sandbox for cabal-dev
	"cabal_dev_sandbox": "",

	// Cabal-dev sandboxes
	"cabal_dev_sandbox_list": [],

	// Inhibit default Sublime word completions
	"inhibit_completions": false,

<<<<<<< HEAD
	// Replace data and class with snippet
	"snippet_replace": true
=======
	// Auto autocompletion popup on '.' in import list
	"auto_completion_popup": true
>>>>>>> 86435dbb
}<|MERGE_RESOLUTION|>--- conflicted
+++ resolved
@@ -65,11 +65,9 @@
 	// Inhibit default Sublime word completions
 	"inhibit_completions": false,
 
-<<<<<<< HEAD
 	// Replace data and class with snippet
-	"snippet_replace": true
-=======
+	"snippet_replace": true,
+
 	// Auto autocompletion popup on '.' in import list
 	"auto_completion_popup": true
->>>>>>> 86435dbb
 }