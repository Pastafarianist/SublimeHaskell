# -~-~-~-~-~-~-~-~-~-~-~-~-~-~-~-~-~-~-~-~-~-~-~-~-~-~-~-~-~-~-~-~-~-~-~-~-~-~-
# SublimeHaskell settings management
#
# This is a hack so that Sublime's Settings work outside of the main thread.
# You cannot use the Settings class' methods outside of the main thread, so
# SublimeHaskell has to keep its own copy of pertinent settings in its own
# (lock controlled) dictionary.
# -~-~-~-~-~-~-~-~-~-~-~-~-~-~-~-~-~-~-~-~-~-~-~-~-~-~-~-~-~-~-~-~-~-~-~-~-~-~-

import threading

import sublime

import SublimeHaskell.internals.locked_object as LockedObject

def access_sync(lock_name):
    """Decorate a function that requires lock synchronization: acquire the lock named `lock_name` (a member of an object)
    and execute a function. This ensures that readers and writers don't collide with each other."""
    def decorator(method):
        def synced_method(self, *args, **kwargs):
            # Because we use this on an object's __getattribute__ method, we have to call object.__getattribute__
            # directly to avoid infinite recursion.
            lock = object.__getattribute__(self, lock_name)
            with lock:
                return method(self, *args, **kwargs)
        return synced_method
    return decorator


class SetttingsContainer(object):
    """Container object for default and user preference settings."""

    # Map instance settings keys to attributes and default values.
    # Key: Setting name
    # Value: (Instance attribute, default value)
    #
    # Note: Must keep this consistent with the instance attributes in __init__()
    # and with the SublimeHaskell.sublime-settings file's contents.
    attr_dict = {
        'add_standard_dirs': ('add_standard_dirs', True),
        'add_to_PATH': ('add_to_path', []),
        'auto_build_mode': ('auto_build_mode', 'normal-then-warnings'),
        'auto_complete_imports': ('auto_complete_imports', True),
        'auto_complete_language_pragmas': ('auto_complete_language_pragmas', True),
        'auto_completion_popup': ('auto_completion_popup', False),
        'auto_run_tests': ('auto_run_tests', True),
        'enable_auto_build': ('enable_auto_build', False),
        'enable_auto_check': ('enable_auto_check', True),
        'enable_auto_lint': ('enable_auto_lint', True),
        'enable_ghc_mod': ('enable_ghc_mod', True),
        'enable_hdevtools': ('enable_hdevtools', True),
        'enable_hdocs': ('enable_hdocs', False),
        'enable_hsdev': ('enable_hsdev', True),
        'ghc_opts': ('ghc_opts', []),
        'ghci_opts': ('ghci_opts', []),
        'haskell_build_tool': ('haskell_build_tool', 'stack'),
        'hdevtools_socket': ('hdevtools_socket', ''),
        'hsdev_host': ('hsdev_host', 'localhost'),
        'hsdev_local_process': ('hsdev_local_process', True),
        'hsdev_log_config': ('hsdev_log_config', 'use silent'),
        'hsdev_port': ('hsdev_port', 4567),
        'inhibit_completions': ('inhibit_completions', False),
        'inspect_modules': ('inspect_modules', True),
        'lint_check_fly': ('lint_check_fly', False),
        'lint_check_fly_idle': ('lint_check_fly_idle', 5),
        'log': ('log', 1),
        'show_error_window': ('show_error_window', True),
        'show_output_window': ('show_output_window', True),
        'unicode_symbol_info': ('unicode_symbol_info', True),
        'use_improved_syntax': ('use_improved_syntax', True)
    }

    def __init__(self):
        # Instantiate the attributes (rationale: style and pylint error checking)
        self.add_standard_dirs = None
        self.add_to_path = None
        self.auto_build_mode = None
        self.auto_complete_imports = None
        self.auto_complete_language_pragmas = None
        self.auto_completion_popup = None
        self.auto_run_tests = None
        self.enable_auto_build = None
        self.enable_auto_check = None
        self.enable_auto_lint = None
        self.enable_ghc_mod = None
        self.enable_hdevtools = None
        self.enable_hdocs = None
        self.enable_hsdev = None
        self.ghc_opts = None
        self.ghci_opts = None
        self.haskell_build_tool = None
        self.hdevtools_socket = None
        self.hsdev_host = None
        self.hsdev_local_process = None
        self.hsdev_log_config = None
        self.hsdev_port = None
        self.inhibit_completions = None
        self.inspect_modules = None
        self.lint_check_fly = None
        self.lint_check_fly_idle = None
        self.log = None
        self.show_error_window = None
        self.show_output_window = None
        self.unicode_symbol_info = None
        self.use_improved_syntax = None

        # Set attributes to their respective default values:
        for (attr, default) in SetttingsContainer.attr_dict.values():
            setattr(self, attr, default)

        # Additional change callbacks to propagate:
        self.changes = LockedObject.LockedObject({})
        # Write-access lock
        self.wlock = threading.RLock()

    @access_sync('wlock')
    def __getattribute__(self, attr):
        return object.__getattribute__(self, attr)

    @access_sync('wlock')
    def load(self):
        settings = get_settings()
        for (key, (attr, default)) in SetttingsContainer.attr_dict.items():
            setattr(self, attr, settings.get(key, default))
            install_updater(settings, self, key)
        self.changes = LockedObject.LockedObject({})

    def update_setting(self, key):
        settings = get_settings()
        (attr, default) = SetttingsContainer.attr_dict[key]
        oldval = getattr(self, attr)
        newval = settings.get(key, default)
        if oldval != newval:
            # Only acquire the lock when we really need it.
            with self.wlock:
                setattr(self, attr, newval)
                with self.changes as changes:
                    for change_fn in changes.get(key, []):
                        change_fn(key, newval)

    @access_sync('wlock')
    def add_change_callback(self, key, change_fn):
        with self.changes as changes:
            if key not in changes:
                changes[key] = []

            changes[key].append(change_fn)


def install_updater(settings, setting_obj, key):
    def inner_update():
        setting_obj.update_setting(key)

    settings.clear_on_change(key)
    settings.add_on_change(key, inner_update)


def get_settings():
    return sublime.load_settings('SublimeHaskell.sublime-settings')


def save_settings():
    sublime.save_settings("SublimeHaskell.sublime-settings")

def get_project_setting(view, key, default=None):
<<<<<<< HEAD
    view.window().project_data().get(key, default)
=======
    return view.window().project_data().get(key, default)
>>>>>>> 2a588ebe

def set_project_setting(view, key, value):
    view.window().project_data().set(key, value)

# Preserve settings across plugin reloads:
if 'PLUGIN' not in globals():
    PLUGIN = SetttingsContainer()
else:
    PLUGIN = globals()['PLUGIN']<|MERGE_RESOLUTION|>--- conflicted
+++ resolved
@@ -163,11 +163,7 @@
     sublime.save_settings("SublimeHaskell.sublime-settings")
 
 def get_project_setting(view, key, default=None):
-<<<<<<< HEAD
-    view.window().project_data().get(key, default)
-=======
     return view.window().project_data().get(key, default)
->>>>>>> 2a588ebe
 
 def set_project_setting(view, key, value):
     view.window().project_data().set(key, value)
