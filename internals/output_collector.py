--- conflicted
+++ resolved
@@ -45,12 +45,9 @@
     def wait(self):
         panel_settings = self.panel.settings()
 
-<<<<<<< HEAD
-=======
         panel_settings.set('auto_indent', False)
         self.panel.set_read_only(False)
 
->>>>>>> 1170f9e1
         if self.prochelp.process is not None:
             # Wait for process and threads to complete...
             self.exit_code = self.prochelp.process.wait()
@@ -112,16 +109,6 @@
     def run(self):
         while not self.stop_me.is_set():
             line = self.fobject.readline()
-<<<<<<< HEAD
-            if line != '':
-                if isinstance(line, bytearray):
-                    line = Utils.decode_bytes(line)
-                line = line.rstrip()
-                print('<{0}> {1}'.format(self.label, line))
-            else:
-                # Got EOF
-                self.stop_me.set()
-=======
             if isinstance(line, bytearray):
                 line = Utils.decode_bytes(line)
             line = line.rstrip()
@@ -130,7 +117,6 @@
             else:
                 # Got EOF. Stop.
                 self.stop()
->>>>>>> 1170f9e1
 
     def stop(self):
         self.stop_me.set()