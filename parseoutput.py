--- conflicted
+++ resolved
@@ -143,24 +143,13 @@
             if p.process is not None:
                 lines = []
                 for cmd_line in p.process.stdout:
-<<<<<<< HEAD
-                    # line = crlf2lf(decode_bytes(cmd_line))
                     line = decode_bytes(cmd_line)
-=======
-                    line = crlf2lf(decode_bytes(cmd_line))
->>>>>>> 621e682f
                     lines.append(line)
                     output_text(output_log, line)
                     output_log.show(output_log.size())  # Scroll to the end
                 exit_code = p.process.wait()
-<<<<<<< HEAD
-                # stderr = crlf2lf(decode_bytes(p.process.stderr.read()))
                 stderr = decode_bytes(p.process.stderr.read())
 
-=======
-                # stdout = '\n'.join(lines)
-                stderr = crlf2lf(decode_bytes(p.process.stderr.read()))
->>>>>>> 621e682f
     hide_panel(view.window(), panel_name = BUILD_LOG_PANEL_NAME)
 
     errmsg = stderr
