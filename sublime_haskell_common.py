--- conflicted
+++ resolved
@@ -393,11 +393,4 @@
         status_messager.start()
 
 def is_haskell_source(view = None):
-<<<<<<< HEAD
-    if not view:
-        view = sublime.active_window().active_view()
-    syntax_file_for_view = view.settings().get('syntax').lower()
-    return 'haskell' in syntax_file_for_view
-=======
     return is_enabled_haskell_command(view, False)
->>>>>>> ad42cd2f
