import errno
import fnmatch
import os
import sublime
import sublime_plugin
import subprocess
import threading
import time

# Maximum seconds to wait for window to appear
# This dirty hack is used in wait_for_window function
MAX_WAIT_FOR_WINDOW = 10

# The path to where this package is installed:
PACKAGE_PATH = None

# Panel for SublimeHaskell errors
SUBLIME_ERROR_PANEL_NAME = 'haskell_sublime_load'


# Setting can't be get from not main threads
# So we using a trick:
# Once setting loaded from main thread, it also stored in sublime_haskell_settings dictionary
# and callback attached to update its value
# And then setting can be get from any thread with get_setting_async
# But setting must be loaded at least once from main thread
# Some settings are loaded only from secondary threads, so we loading them here for first time
def preload_settings():
    # Now we can use get_setting_async for 'add_to_PATH' safely
    get_setting('add_to_PATH')
    get_setting('use_cabal_dev')
    get_setting('cabal_dev_sandbox')
    get_setting('cabal_dev_sandbox_list')
    get_setting('enable_auto_build')
    get_setting('show_output_window')
    get_setting('enable_ghc_mod')
    get_setting('snippet_replace')
    get_setting('ghc_opts')

# SublimeHaskell settings dictionary
# used to retrieve it async from any thread
sublime_haskell_settings = {}


def is_enabled_haskell_command(view = None, must_be_project=True, must_be_main=False, must_be_file = False):
    """Returns True if command for .hs can be invoked"""
    window, view, file_shown_in_view = get_haskell_command_window_view_file_project(view)

    if not window or not view:
        return False

    if must_be_file and not file_shown_in_view:
        return False

    syntax_file_for_view = view.settings().get('syntax').lower()
    if 'haskell' not in syntax_file_for_view:
        return False

    if not must_be_project:
        return True

    cabal_project_dir = get_cabal_project_dir_of_view(view)
    if not cabal_project_dir:
        return False
    return True


def get_haskell_command_window_view_file_project(view = None):
    """Returns window, view and file"""
    if view:
        return view.window(), view, view.file_name()

    window = sublime.active_window()
    view = None
    if window:
        view = window.active_view()
    file_name = None
    if view:
        file_name = view.file_name()
    return window, view, file_name


def decode_bytes(s):
    if int(sublime.version()) < 3000:
        return s
    return s.decode()


def call_and_wait(command, **popen_kwargs):
    return call_and_wait_with_input(command, None, **popen_kwargs)


def call_and_wait_with_input(command, input_string, **popen_kwargs):
    """Run the specified command, block until it completes, and return
    the exit code, stdout, and stderr.
    Extends os.environment['PATH'] with the 'add_to_PATH' setting.
    Additional parameters to Popen can be specified as keyword parameters."""
    if subprocess.mswindows:
        startupinfo = subprocess.STARTUPINFO()
        startupinfo.dwFlags |= subprocess.STARTF_USESHOWWINDOW
        popen_kwargs['startupinfo'] = startupinfo

    # For the subprocess, extend the env PATH to include the 'add_to_PATH' setting.
    extended_env = dict(os.environ)
    PATH = os.getenv('PATH') or ""
    extended_env['PATH'] = ':'.join(get_setting_async('add_to_PATH', []) + [PATH])

    process = subprocess.Popen(
        command,
        stdout=subprocess.PIPE,
        stderr=subprocess.PIPE,
        stdin=subprocess.PIPE,
        env=extended_env,
        **popen_kwargs)
    stdout, stderr = process.communicate(input_string)
    exit_code = process.wait()
    return (exit_code, decode_bytes(stdout), decode_bytes(stderr))


def log(message):
    print(u'Sublime Haskell: {0}'.format(message))


def get_cabal_project_dir_and_name_of_view(view):
    """Return the path to the .cabal file project for the source file in the
    specified view. The view must show a saved file, the file must be Haskell
    source code, and the file must be under a directory containing a .cabal file.
    Otherwise, return None.
    """
    # Check that the view is showing a saved file:
    file_shown_in_view = view.file_name()
    if file_shown_in_view is None:
        return None, None
    # Check that the file is Haskell source code:
    syntax_file_for_view = view.settings().get('syntax').lower()
    if 'haskell' not in syntax_file_for_view:
        return None, None
    return get_cabal_project_dir_and_name_of_file(file_shown_in_view)


def get_cabal_project_dir_of_view(view):
    return get_cabal_project_dir_and_name_of_view(view)[0]


def get_cabal_project_dir_and_name_of_file(filename):
    """Return the path to the .cabal file and name of project for the specified file."""
    # Check that a .cabal file is present:
    directory_of_file = os.path.dirname(filename)
    cabal_file_path = find_file_in_parent_dir(directory_of_file, '*.cabal')
    if cabal_file_path is None:
        return None, None
    # Return the directory containing the .cabal file:
    project_path, cabal_file = os.path.split(cabal_file_path)
    project_name = os.path.splitext(cabal_file)[0]
    return project_path, project_name


def get_cabal_project_dir_of_file(filename):
    """Return the path to the .cabal file project for the specified file."""
    return get_cabal_project_dir_and_name_of_file(filename)[0]


def get_cabal_in_dir(cabal_dir):
    """Return .cabal file for cabal directory"""
    for entry in os.listdir(cabal_dir):
        if entry.endswith(".cabal"):
            project_name = os.path.splitext(entry)[0]
            return (project_name, os.path.join(cabal_dir, entry))
    return (None, None)


def find_file_in_parent_dir(subdirectory, filename_pattern):
    """Look for a file with the specified name in a parent directory of the
    specified directory. If found, return the file's full path. Otherwise,
    return None."""
    current_dir = subdirectory
    while True:
        # See if the current directory contains the desired file:
        for name in os.listdir(current_dir):
            full_path = os.path.join(current_dir, name)
            matches_pattern = fnmatch.fnmatch(name, filename_pattern)
            if matches_pattern and os.path.isfile(full_path):
                return full_path
        # Get the next directory up:
        last_dir = current_dir
        current_dir = os.path.dirname(current_dir)
        # Check to see if we have reached the root directory:
        if last_dir == current_dir:
            return None


def are_paths_equal(path, other_path):
    "Test whether filesystem paths are equal."
    path = os.path.abspath(path)
    other_path = os.path.abspath(other_path)
    return path == other_path


def current_cabal():
    """
    Returns current cabal-dev sandbox or 'cabal'
    """
    if get_setting_async('use_cabal_dev'):
        return get_setting_async('cabal_dev_sandbox')
    else:
        return 'cabal'

def current_sandbox():
    """
    Returns current cabal-def sandbox or None
    """
    if get_setting_async('use_cabal_dev'):
        return get_setting_async('cabal_dev_sandbox')
    else:
        return None

def cabal_name_by_sandbox(sandbox):
    if not sandbox:
        return current_cabal()
    return sandbox

def sandbox_by_cabal_name(cabal):
    if cabal == 'cabal':
        return None
    return cabal

def attach_sandbox(cmd, sandbox = None):
    """Attach sandbox arguments to command"""
    if not sandbox:
        sandbox = get_setting_async('cabal_dev_sandbox')
    if len(sandbox) > 0:
        return cmd + ['-s', sandbox]
    return cmd


def try_attach_sandbox(cmd, sandbox = None):
    """Attach sandbox if use_cabal_dev enabled"""
    if not get_setting_async('use_cabal_dev'):
        return cmd
    return attach_sandbox(cmd, sandbox)


def attach_cabal_sandbox(cmd, cabal = None):
    """
    Attach sandbox if cabal is sandbox path, attach nothing on 'cabal',
    and attach sandbox by settings on None
    """
    if not cabal:
        cabal = current_cabal()
    if cabal == 'cabal':
        return cmd
    return cmd + ['-s', cabal]


def get_settings():
    return sublime.load_settings("SublimeHaskell.sublime-settings")


def save_settings():
    sublime.save_settings("SublimeHaskell.sublime-settings")


def get_setting(key, default=None):
    "This should be used only from main thread"
    # Get setting
    result = get_settings().get(key, default)
    # Key was not retrieved, save its value and add callback to auto-update
    if key not in sublime_haskell_settings:
        sublime_haskell_settings[key] = result
        get_settings().add_on_change(key, lambda: update_setting(key))
    return result


def update_setting(key):
    "Updates setting as it was changed"
    sublime_haskell_settings[key] = get_setting(key)


def get_setting_async(key, default=None):
    """
    Get setting from any thread
    Note, that setting must be loaded before by get_setting from main thread
    """
    # Reload it in main thread for future calls of get_setting_async
    sublime.set_timeout(lambda: update_setting(key), 0)
    if key not in sublime_haskell_settings:
        # Load it in main thread, but for now all we can do is result default
        return default
    return sublime_haskell_settings[key]


def set_setting(key, value):
    """Set setting and update dictionary"""
    sublime_haskell_settings[key] = value
    get_settings().set(key, value)

<<<<<<< HEAD
def call_ghcmod_and_wait(arg_list, filename=None, sandbox = None):
=======

def call_ghcmod_and_wait(arg_list, filename=None, cabal = None):
>>>>>>> 5557f8c8
    """
    Calls ghc-mod with the given arguments.
    Shows a sublime error message if ghc-mod is not available.
    """

    ghc_cwd = (get_cabal_project_dir_of_file(filename) or os.path.dirname(filename)) if filename else None

    ghc_opts = get_setting_async('ghc_opts')
    ghc_opts_args = ["-g", ' '.join(ghc_opts)] if ghc_opts else []

    try:
        command = attach_cabal_sandbox(['ghc-mod'] + arg_list + ghc_opts_args, cabal)

        # log('running ghc-mod: {0}'.format(command))

        exit_code, out, err = call_and_wait(command, cwd=(ghc_cwd or os.getcwd()))

        if exit_code != 0:
            raise Exception("ghc-mod exited with status %d and stderr: %s" % (exit_code, err))

        return crlf2lf(out)

    except OSError as e:
        if e.errno == errno.ENOENT:
            output_error(sublime.active_window(),
                "SublimeHaskell: ghc-mod was not found!\n"
                + "It is used for LANGUAGE and import autocompletions and type inference.\n"
                + "Try adjusting the 'add_to_PATH' setting.\n"
                + "You can also turn this off using the 'enable_ghc_mod' setting.")


def wait_for_window_callback(on_appear, seconds_to_wait):
    window = sublime.active_window()
    if window:
        on_appear(window)
        return
    if seconds_to_wait == 0:
        return
    sublime.set_timeout(lambda: wait_for_window_callback(on_appear, seconds_to_wait - 1), 1000)


def wait_for_window(on_appear, seconds_to_wait=MAX_WAIT_FOR_WINDOW):
    """
    Wait for window to appear on startup
    It's dirty hack, but I have no idea how to make it better
    """
    sublime.set_timeout(lambda: wait_for_window_callback(on_appear, seconds_to_wait), 0)



class SublimeHaskellOutputText(sublime_plugin.TextCommand):
    """
    Helper command to output text to any view
    TODO: Is there any default command for this purpose?
    """
    def run(self, edit, text = None):
        if not text:
            return
        self.view.insert(edit, self.view.size(), text)



def output_error(window, text):
    "Write text to Sublime's output panel with important information about SublimeHaskell error during load"
    output_view = window.get_output_panel(SUBLIME_ERROR_PANEL_NAME)
    output_view.set_read_only(False)

    output_view.run_command('sublime_haskell_output_text', {
        'text': text})

    output_view.set_read_only(True)

    window.run_command('show_panel', {'panel': 'output.' + SUBLIME_ERROR_PANEL_NAME})

class SublimeHaskellError(RuntimeError):
    def __init__(self, what):
        self.reason = what

def sublime_status_message(msg):
    """
    Pure msg with 'SublimeHaskell' prefix and set_timeout
    """
    sublime.set_timeout(lambda: sublime.status_message(u'SublimeHaskell: {0}'.format(msg)), 0)

def show_status_message(msg, isok = None):
    """
    Show status message with check mark (isok = true), ballot x (isok = false) or ... (isok = None)
    """
    mark = u'...'
    if isok is not None:
        mark = u' \u2714' if isok else u' \u2718'
    sublime_status_message(u'{0}{1}'.format(msg, mark))

def with_status_message(msg, action):
    """
    Show status message for action with check mark or with ballot x
    Returns whether action exited properly
    """
    try:
        show_status_message(msg)
        action()
        show_status_message(msg, True)
        return True
    except SublimeHaskellError as e:
        show_status_message(msg, False)
        log(e.reason)
        return False

def crlf2lf(s):
    " CRLF -> LF "
    if not s:
        return ''
    return s.replace('\r\n', '\n')

class StatusMessage(threading.Thread):
    messages = {}
    # List of ((priority, time), StatusMessage)
    # At start, messages adds itself to list, at cancel - removes
    # First element of list is message with highest priority
    priorities_lock = threading.Lock()
    priorities = []

    def __init__(self, msg, timeout, priority):
        super(StatusMessage, self).__init__()
        self.interval = 0.5
        self.timeout = timeout
        self.priority = priority
        self.msg = msg
        self.times = 0
        self.event = threading.Event()
        self.event.set()
        self.timer = None

    def run(self):
        self.add_to_priorities()
        try:
            self.update_message()
            while self.event.is_set():
                self.timer = threading.Timer(self.interval, self.update_message)
                self.timer.start()
                self.timer.join()
        finally:
            self.remove_from_priorities()

    def cancel(self):
        self.event.clear()
        if self.timer:
            self.timer.cancel()

    def update_message(self):
        dots = self.times % 4
        self.times += 1
        self.timeout -= self.interval

        if self.is_highest_priority():
            sublime_status_message(u'{0}{1}'.format(self.msg, '.' * dots))
    
        if self.timeout <= 0:
            self.cancel()

    def add_to_priorities(self):
        with StatusMessage.priorities_lock:
            StatusMessage.priorities.append(((self.priority, time.clock()), self))
            StatusMessage.priorities.sort(key = lambda x: (-x[0][0], x[0][1], x[1]))

    def remove_from_priorities(self):
        with StatusMessage.priorities_lock:
            StatusMessage.priorities = [(i, msg) for i, msg in StatusMessage.priorities if msg != self]

    def is_highest_priority(self):
        with StatusMessage.priorities_lock:
            return StatusMessage.priorities[0][1] == self

def show_status_message_process(msg, isok = None, timeout = 60, priority = 0):
    """
    Same as show_status_message, but shows permanently until called with isok not None
    There can be only one message process in time, message with highest priority is shown
    For example, when building project, there must be only message about building
    """
    if isok is not None:
        if msg in StatusMessage.messages:
            StatusMessage.messages[msg].cancel()
            del StatusMessage.messages[msg]
        show_status_message(msg, isok)
    else:
        if msg in StatusMessage.messages:
            StatusMessage.messages[msg].cancel()

        StatusMessage.messages[msg] = StatusMessage(msg, timeout, priority)
        StatusMessage.messages[msg].start()

def is_haskell_source(view = None):
    return is_enabled_haskell_command(view, False)

class with_status_message(object):
    def __init__(self, msg, isok, show_message):
        self.msg = msg
        self.isok = isok
        self.show_message = show_message

    def __enter__(self):
        self.show_message(self.msg)
        return self

    def __exit__(self, type, value, traceback):
        if type:
            self.show_message(self.msg, False)
        else:
            self.show_message(self.msg, self.isok)

    def ok(self):
        self.isok = True

    def fail(self):
        self.isok = False

def status_message(msg, isok = True):
    return with_status_message(msg, isok, show_status_message)

def status_message_process(msg, isok = True, timeout = 60, priority = 0):
    return with_status_message(msg, isok, lambda m, ok = None: show_status_message_process(m, ok, timeout, priority))

def sublime_haskell_package_path():
    return os.path.join(sublime.packages_path(), 'SublimeHaskell')


def plugin_loaded():
    global PACKAGE_PATH
    PACKAGE_PATH = sublime_haskell_package_path()
    preload_settings()
    
if int(sublime.version()) < 3000:
    plugin_loaded()<|MERGE_RESOLUTION|>--- conflicted
+++ resolved
@@ -294,12 +294,8 @@
     sublime_haskell_settings[key] = value
     get_settings().set(key, value)
 
-<<<<<<< HEAD
-def call_ghcmod_and_wait(arg_list, filename=None, sandbox = None):
-=======
 
 def call_ghcmod_and_wait(arg_list, filename=None, cabal = None):
->>>>>>> 5557f8c8
     """
     Calls ghc-mod with the given arguments.
     Shows a sublime error message if ghc-mod is not available.
