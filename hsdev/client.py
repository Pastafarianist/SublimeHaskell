--- conflicted
+++ resolved
@@ -46,11 +46,7 @@
             # Note: We could have read a lot from the socket, which could have resulted in multiple request responses
             # being read (this can happen when the 'scan' command sends status updates):
             pre, sep, post = self.read_decoded_req().partition('\n')
-<<<<<<< HEAD
-            pre = req_remain + pre
-=======
             pre = ''.join([req_remain, pre])
->>>>>>> b2fb3156
             while sep and self.rcvr_queue:
                 self.rcvr_queue.put(json.loads(pre))
                 (pre, sep, post) = post.partition('\n')
