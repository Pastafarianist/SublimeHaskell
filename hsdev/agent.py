# -*- coding: UTF-8 -*-

from functools import reduce
import io
import os
import re
import threading
import traceback

import sublime

import SublimeHaskell.sublime_haskell_common as Common
import SublimeHaskell.hsdev.client as HsDevClient
import SublimeHaskell.hsdev.callback as HsCallback
import SublimeHaskell.internals.logging as Logging
import SublimeHaskell.internals.locked_object as LockedObject
import SublimeHaskell.internals.proc_helper as ProcHelper
import SublimeHaskell.internals.settings as Settings
import SublimeHaskell.internals.output_collector as OutputCollector
import SublimeHaskell.worker as Worker


HSDEV_DEFAULT_PORT = 4567
HSDEV_MIN_VER = [0, 2, 0, 0]  # minimum hsdev version
HSDEV_MAX_VER = [0, 2, 3, 0]  # maximum hsdev version

def hsdev_version():
    retval = None
    try:
        exit_code, out, _ = ProcHelper.ProcHelper.run_process(['hsdev', 'version'])
        if exit_code == 0:
            hsver = re.match(r'(?P<major>\d+)\.(?P<minor>\d+)\.(?P<revision>\d+)\.(?P<build>\d+)', out)
            if hsver:
                major = int(hsver.group('major'))
                minor = int(hsver.group('minor'))
                revision = int(hsver.group('revision'))
                build = int(hsver.group('build'))
                retval = [major, minor, revision, build]
    except OSError:
        Logging.log('Could not get hsdev version, see console window traceback', Logging.LOG_ERROR)
        traceback.print_exc()

    return retval


def show_version(ver):
    return '.'.join(map(str, ver))


def check_version(ver, minimal, maximal):
    return ver is not None and ver >= minimal and (not maximal or ver < maximal)


def format_error_details(details):
    return ', '.join(['{}: {}'.format(k, v) for k, v in details.items()])


def wait_result(wait_fn, *args, **kwargs):
    wait_receive = threading.Event()
    result = {'result': None}

    on_resp = kwargs.get('on_response')
    on_err = kwargs.get('on_error')

    def wait_response(resp):
        result['result'] = resp
        if on_resp:
            on_resp(resp)
        wait_receive.set()

    def wait_error(func_name, details):
        Logging.log('hsdev call fails with: {0}, {1}'.format(func_name, format_error_details(details)))
        if on_err:
            on_err(func_name, details)
        wait_receive.set()

    timeout = kwargs.pop('timeout', 0.1)

    kwargs['on_response'] = wait_response
    kwargs['on_error'] = wait_error

    wait_fn(*args, **kwargs)

    wait_receive.wait(timeout)
    return result['result']


def concat_args(args):
    def inner_concat(left, right):
        (left_pred, left_expr) = left
        (right_pred, right_expr) = right
        return (left_pred or right_pred, (left_expr if left_pred else []) + (right_expr if right_pred else []))

    return reduce(inner_concat, args, (True, []))[1]


class HsDevProcess(threading.Thread):
    """A container for the `hsdev` process, when running `hsdev` locally. Handles draining `hsdev`'s `stdout` and
    `stderr` file objects -- `hsdev` can be quite chatty, which leads to deadlock when `hsdev` has filled the pipe
    between SublimeText and itself.
    """
    def __init__(self, port=HSDEV_DEFAULT_PORT, cache=None, log_file=None, log_config=None):
        super().__init__()
        self.process = None
        self.drain_stdout = None
        self.drain_stderr = None
        self.on_start = None
        self.on_exit = None
        self.stop_event = threading.Event()
        self.create_event = threading.Event()
        self.port = port
        self.cache = cache
        self.log_file = log_file
        self.log_config = log_config

    def run(self):
        cmd = concat_args([(True, ["hsdev", "run"]),
                           (self.port, ["--port", str(self.port)]),
                           (self.cache, ["--cache", self.cache]),
                           (self.log_file, ["--log", self.log_file]),
                           (self.log_config, ["--log-config", self.log_config])])

        Logging.log('hsdev command: {0}'.format(cmd), Logging.LOG_DEBUG)

        while True:
            self.create_event.wait()
            self.create_event.clear()
            while not self.stop_event.is_set():
                Logging.log('Starting hsdev server', Logging.LOG_INFO)
                hsdev_proc = ProcHelper.ProcHelper(cmd)
                if hsdev_proc.process is None:
                    Logging.log('Failed to create hsdev process', Logging.LOG_ERROR)
                    return None

                # Use TextIOWrapper here because it combines decoding with newline handling,
                # which means less to maintain.
                hsdev_proc.process.stdout = io.TextIOWrapper(hsdev_proc.process.stdout, 'utf-8')
                hsdev_proc.process.stderr = io.TextIOWrapper(hsdev_proc.process.stderr, 'utf-8')

                while True:
                    srvout = hsdev_proc.process.stdout.readline().strip()
                    Logging.log('hsdev initial output: {0}'.format(srvout), Logging.LOG_DEBUG)
                    start_confirm = re.match(r'^.*?hsdev> Server started at port (?P<port>\d+)$', srvout)
                    if start_confirm:
                        Logging.log('hsdev server started at port {0}'.format(start_confirm.group('port')))
                        break

                self.process = hsdev_proc.process
                self.drain_stdout = OutputCollector.DescriptorDrain('hsdev stdout', self.process.stdout)
                self.drain_stderr = OutputCollector.DescriptorDrain('hsdev stderr', self.process.stderr)
                self.drain_stdout.start()
                self.drain_stderr.start()
                HsCallback.call_callback(self.on_start, name='HsDevProcess.on_start')

                self.process.wait()

                self.drain_stdout.stop()
                self.drain_stderr.stop()
                HsCallback.call_callback(self.on_exit, name='HsDevProcess.on_exit')
            self.stop_event.clear()

    def active(self):
        return self.process.poll() is None

    def inactive(self):
        return self.process.poll() is not None

    def create(self):
        self.create_event.set()

    def stop(self):
        self.stop_event.set()

### HACK ALERT: If agent, client and client_back are already present in the
### module's globals, don't redefine them. Otherwise, you will end up with
### multiple instances of hsdev if the plugin is reloaded.

# global hsdev agent
if 'agent' not in globals():
    agent = None
else:
    agent = globals()['agent']
# global hsdev agent's hsdev client for command tasks
if 'client' not in globals():
    client = None
else:
    client = globals()['client']
# global hsdev agent's hsdev client for background tasks (commonly scanning)
if 'client_back' not in globals():
    client_back = None
else:
    client_back = globals()['client_back']


# Show scan progress in status bar
class ScanStatus(object):
    def __init__(self, status_message):
        self.status_message = status_message

    def __call__(self, msgs):
        statuses = []
        for msg in msgs:
            progress = msg['progress']
            statuses.append('{0} ({1}/{2})'.format(msg['name'], progress['current'], progress['total'])
                            if progress else msg['name'])
        self.status_message.change_message('Inspecting {0}'.format(' / '.join(statuses)))


# Set reinspect event
def dirty(dirty_fn):
    def wrapped(self, *args, **kwargs):
        if not hasattr(self, 'dirty_lock'):
            self.dirty_lock = threading.Lock()
        acquired = self.dirty_lock.acquire(blocking=False)
        try:
            return dirty_fn(self, *args, **kwargs)
        finally:
            if acquired:
                self.dirty_lock.release()
                self.reinspect_event.set()
    return wrapped


def use_inspect_modules(inspect_fn):
    def wrapped(self, *args, **kwargs):
        if Settings.PLUGIN.inspect_modules:
            return inspect_fn(self, *args, **kwargs)
    return wrapped


def agent_connected():
    return agent.is_connected()


def use_hsdev(def_val=None):
    """Return a default value if hsdev is not enabled/connected
    """
    def wrap(use_fn):
        def wrapped(*args, **kwargs):
            if Settings.PLUGIN.enable_hsdev and agent_connected():
                return use_fn(*args, **kwargs)
            else:
                return def_val
        return wrapped
    return wrap

<<<<<<< HEAD
class HsDevAgent(threading.Thread):
    def __init__(self):
=======

class HsDevAgent(threading.Thread):
    """Base class for managing the local or remote `hsdev` agent that does work for the plugin.
    """
    def __init__(self, host, port=HSDEV_DEFAULT_PORT):
>>>>>>> 10b058ca
        super().__init__()
        self.daemon = True
        self.cabal_to_load = LockedObject.LockedObject([])
        self.dirty_files = LockedObject.LockedObject([])
        self.dirty_paths = LockedObject.LockedObject([])
<<<<<<< HEAD
        self.client = HsDevClient.HsDev(HSDEV_DEFAULT_PORT)
        self.client_back = HsDevClient.HsDev(HSDEV_DEFAULT_PORT)
        self.reinspect_event = threading.Event()

    def start_hsdev(self):
        Logging.log('For some reason, HsDevAgent\'s start_hsdev() was called.', Logging.LOG_ERROR)

    def stop_hsdev(self):
        self.client.close()
        self.client_back.close()

class HsDevLocalAgent(HsDevAgent):
    """Local `hsdev` agent.

    This object is a container for the `hsdev` server process and maintains connections to two `hsdev` clients:
    the `client` connection for commands and the `client_back` for background tasks. `HsDevLocalAgent` also
    automatically reinspects files/paths/etc. when they marked as dirty.
    """

    sleep_timeout = 60.0  # agent sleeping timeout

    def __init__(self):
        super().__init__()
        self.hsdev_process = HsDevProcess(cache=os.path.join(Common.sublime_haskell_cache_path(), 'hsdev'),
                                          log_file=os.path.join(Common.sublime_haskell_cache_path(), 'hsdev', 'hsdev.log'),
                                          log_config=Settings.PLUGIN.hsdev_log_config)

    def is_connected(self):
        return self.client.is_connected()

=======
        self.client = HsDevClient.HsDev(host, port)
        self.client_back = HsDevClient.HsDev(host, port)
        self.reinspect_event = threading.Event()

>>>>>>> 10b058ca
    def start_hsdev(self):
        """Start a connection to an `hsdev` server. Utilizes a protocol call sequence: the subclass provides its specific
        startup implementation via the `do_hsdev_start` method so that calls to `super()` are avoided.
        """
        def connected_():
            Logging.log('hsdev agent: primary connection to hsdev established', Logging.LOG_TRACE)
            self.client.link()

        def back_connected_():
            Logging.log('hsdev agent: async connection to hsdev established', Logging.LOG_TRACE)
            self.start_inspect()

        self.client.on_connected = connected_
        self.client_back.on_connected = back_connected_
        self.do_start_hsdev()

    def do_start_hsdev(self):
        self.connect_clients()
        return True

    def stop_hsdev(self):
        self.do_stop_hsdev()
        self.disconnect_clients()

    def do_stop_hsdev(self):
        pass

    def connect_clients(self):
        self.client.connect()
        self.client_back.connect()

<<<<<<< HEAD
=======
    def disconnect_clients(self):
        self.client.close()
        self.client_back.close()
        self.client = None
        self.client_back = None

    def is_connected(self):
        return self.client.is_connected()

>>>>>>> 10b058ca
    def on_hsdev_enabled(self, key, value):
        if key == 'enable_hsdev':
            if value:
                Logging.log("starting hsdev", Logging.LOG_INFO)
                self.start_hsdev()
            else:
                Logging.log("stopping hsdev", Logging.LOG_INFO)
                self.stop_hsdev()

    def on_inspect_modules_changed(self, key, value):
        if key == 'inspect_modules' and value:
            self.mark_all_files()

    def run(self):
        if not Settings.PLUGIN.enable_hsdev:
            return

        Settings.PLUGIN.add_change_callback('enable_hsdev', self.on_hsdev_enabled)
        Settings.PLUGIN.add_change_callback('inspect_modules', self.on_inspect_modules_changed)

        self.start_hsdev()

        while True:
            if Settings.PLUGIN.enable_hsdev and not self.client.ping():
                Logging.log('hsdev ping: no pong', Logging.LOG_WARNING)

            scan_paths = []
            with self.dirty_paths as dirty_paths:
                scan_paths = dirty_paths[:]
                dirty_paths[:] = []

            files_to_reinspect = []
            with self.dirty_files as dirty_files:
                files_to_reinspect = dirty_files[:]
                dirty_files[:] = []

            projects = []
            files = []

            if len(files_to_reinspect) > 0:
                projects = []
                files = []
                for finspect in files_to_reinspect:
                    projdir = Common.get_cabal_project_dir_of_file(finspect)
                    if projdir is not None:
                        projects.append(projdir)
                    else:
                        files.append(finspect)

            projects = list(set(projects))
            files = list(set(files))

            self.inspect(paths=scan_paths, projects=projects, files=files)

            load_cabal = []
            with self.cabal_to_load as cabal_to_load:
                load_cabal = cabal_to_load[:]
                cabal_to_load[:] = []

            for cabal in load_cabal:
                Worker.run_async('inspect cabal {0}'.format(cabal), self.inspect_cabal, cabal)

<<<<<<< HEAD
            if files_to_reinspect:
                if Settings.PLUGIN.enable_hdocs:
                    self.client_back.docs(files=files_to_reinspect)
=======
            if files_to_reinspect and Settings.PLUGIN.enable_hdocs:
                self.client_back.docs(files=files_to_reinspect)

>>>>>>> 10b058ca
            self.reinspect_event.wait(HsDevLocalAgent.sleep_timeout)
            self.reinspect_event.clear()

    @dirty
    def force_inspect(self):
        self.reinspect_event.set()

    @dirty
    def start_inspect(self):
        self.mark_cabal()
        self.mark_all_files()

    @dirty
    @use_inspect_modules
    def mark_all_files(self):
        for window in sublime.windows():
            with self.dirty_files as dirty_files:
                dirty_files.extend(list(filter(lambda f: f and f.endswith('.hs'), [v.file_name() for v in window.views()])))
            with self.dirty_paths as dirty_paths:
                dirty_paths.extend(window.folders())

    @dirty
    @use_inspect_modules
    def mark_file_dirty(self, filename):
        if filename is not None:
            with self.dirty_files as dirty_files:
                dirty_files.append(filename)

    @dirty
    def mark_cabal(self, cabal_name=None):
        with self.cabal_to_load as cabal_to_load:
            cabal_to_load.append(cabal_name or 'cabal')

    @use_hsdev()
    def inspect_cabal(self, cabal=None):
        with Common.status_message_process('Inspecting {0}'.format(cabal or 'cabal'), priority=1) as smgr:
            self.client_back.scan(cabal=(cabal == 'cabal'),
                                  sandboxes=[] if cabal == 'cabal' else [cabal],
                                  on_notify=ScanStatus(smgr),
                                  wait=True,
                                  docs=Settings.PLUGIN.enable_hdocs)

    @use_hsdev()
    @use_inspect_modules
    def inspect(self, paths, projects, files):
        if paths or projects or files:
            with Common.status_message_process('Inspecting', priority=1) as smgr:
                self.client_back.scan(paths=paths,
                                      projects=projects,
                                      files=files,
                                      on_notify=ScanStatus(smgr),
                                      wait=True,
                                      ghc=Settings.PLUGIN.ghc_opts,
                                      docs=Settings.PLUGIN.enable_hdocs)

    @use_hsdev()
    @use_inspect_modules
    def inspect_path(self, path):
        with Common.status_message_process('Inspecting path {0}'.format(path), priority=1) as smgr:
            self.client_back.scan(paths=[path],
                                  on_notify=ScanStatus(smgr),
                                  wait=True,
                                  ghc=Settings.PLUGIN.ghc_opts,
                                  docs=Settings.PLUGIN.enable_hdocs)

    @use_hsdev()
    @use_inspect_modules
    def inspect_project(self, cabal_dir):
        (project_name, _) = Common.get_cabal_in_dir(cabal_dir)

        with Common.status_message_process('Inspecting project {0}'.format(project_name), priority=1) as smgr:
            self.client_back.scan(projects=[cabal_dir],
                                  on_notify=ScanStatus(smgr),
                                  wait=True,
                                  docs=Settings.PLUGIN.enable_hdocs)

    @use_hsdev()
    @use_inspect_modules
    def inspect_files(self, filenames):
        with Common.status_message_process('Inspecting files', priority=1) as smgr:
            self.client_back.scan(files=filenames,
                                  on_notify=ScanStatus(smgr),
                                  wait=True,
                                  ghc=Settings.PLUGIN.ghc_opts,
                                  docs=Settings.PLUGIN.enable_hdocs)


class HsDevRemoteAgent(HsDevAgent):
    def __init__(self, host, port):
        super().__init__(host, port)


class HsDevLocalAgent(HsDevAgent):
    """Local `hsdev` agent.

    This object is a container for the `hsdev` server process and maintains connections to two `hsdev` clients:
    the `client` connection for commands and the `client_back` for background tasks. `HsDevLocalAgent` also
    automatically reinspects files/paths/etc. when they marked as dirty.
    """

    sleep_timeout = 60.0  # agent sleeping timeout

    hsdev_not_found = ["SublimeHaskell: hsdev executable couldn't be found!",
                       "It's used in most features of SublimeHaskell",
                       "Check if it's installed and in PATH",
                       "If it's not installed, run 'cabal install hsdev' to install hsdev",
                       "You may also want to adjust 'add_to_PATH' setting",
                       "",
                       "To supress this message and disable hsdev set 'enable_hsdev' to false"
                      ]

    def __init__(self, port):
        super().__init__("localhost", port)
        self.hsdev_process = HsDevProcess(cache=os.path.join(Common.sublime_haskell_cache_path(), 'hsdev'),
                                          log_file=os.path.join(Common.sublime_haskell_cache_path(), 'hsdev', 'hsdev.log'),
                                          log_config=Settings.PLUGIN.hsdev_log_config)


    def do_start_hsdev(self):
        hsdev_ver = hsdev_version()
        if hsdev_ver is None:
            Common.output_error_async(sublime.active_window(), "\n".join(HsDevLocalAgent.hsdev_not_found))
            return False
        elif not check_version(hsdev_ver, HSDEV_MIN_VER, HSDEV_MAX_VER):
            Common.output_error_async(sublime.active_window(), "\n".join(HsDevLocalAgent.hsdev_wrong_version(hsdev_ver)))
            return False
        else:
            def start_():
                Logging.log('hsdev process started', Logging.LOG_TRACE)
                self.connect_clients()

            def exit_():
                Logging.log('hsdev process exited', Logging.LOG_TRACE)
                self.disconnect_clients()

            self.hsdev_process.on_start = start_
            self.hsdev_process.on_exit = exit_

            self.hsdev_process.start()
            self.hsdev_process.create()
            return True


    def do_stop_hsdev(self):
        Logging.log('local hsdev stopping...', Logging.LOG_INFO)
        self.client.exit()
        self.hsdev_process.stop()


    @staticmethod
    def hsdev_wrong_version(version_str):
        return ["SublimeHaskell: hsdev version is incorrect: {0}".format(show_version(version_str)),
                "Required version: >= {0} and < {1}".format(show_version(HSDEV_MIN_VER), show_version(HSDEV_MAX_VER)),
                "Update it by running 'cabal update' and 'cabal install hsdev'",
                "",
                "To supress this message and disable hsdev set 'enable_hsdev' to false"
               ]

class HsDevWindowCommand(Common.SublimeHaskellWindowCommand):
    def is_enabled(self):
        return Settings.PLUGIN.enable_hsdev and \
               agent_connected() and \
               Common.SublimeHaskellWindowCommand.is_enabled(self)

    def is_visible(self):
        return Settings.PLUGIN.enable_hsdev and Common.SublimeHaskellWindowCommand.is_visible(self)


class HsDevTextCommand(Common.SublimeHaskellTextCommand):
    def is_enabled(self):
        return Settings.PLUGIN.enable_hsdev and \
               agent_connected() and \
               Common.SublimeHaskellTextCommand.is_enabled(self)

    def is_visible(self):
        return Settings.PLUGIN.enable_hsdev and Common.SublimeHaskellTextCommand.is_visible(self)


def start_agent():
    global agent
    global client
    global client_back

    if agent is None:
        Logging.log('starting agent', Logging.LOG_TRACE)

<<<<<<< HEAD
        agent = HsDevLocalAgent()
=======
        if Settings.PLUGIN.hsdev_local_process:
            agent = HsDevLocalAgent(Settings.PLUGIN.hsdev_port)
        else:
            agent = HsDevRemoteAgent(Settings.PLUGIN.hsdev_host, Settings.PLUGIN.hsdev_port)
>>>>>>> 10b058ca
        agent.start()
        client = agent.client
        client_back = agent.client_back

def stop_agent():
    global agent
    global client
    global client_back

    if agent is not None:
        agent.stop_hsdev()
        agent = None
        client = None
        client_back = None<|MERGE_RESOLUTION|>--- conflicted
+++ resolved
@@ -244,58 +244,20 @@
         return wrapped
     return wrap
 
-<<<<<<< HEAD
-class HsDevAgent(threading.Thread):
-    def __init__(self):
-=======
 
 class HsDevAgent(threading.Thread):
     """Base class for managing the local or remote `hsdev` agent that does work for the plugin.
     """
     def __init__(self, host, port=HSDEV_DEFAULT_PORT):
->>>>>>> 10b058ca
         super().__init__()
         self.daemon = True
         self.cabal_to_load = LockedObject.LockedObject([])
         self.dirty_files = LockedObject.LockedObject([])
         self.dirty_paths = LockedObject.LockedObject([])
-<<<<<<< HEAD
-        self.client = HsDevClient.HsDev(HSDEV_DEFAULT_PORT)
-        self.client_back = HsDevClient.HsDev(HSDEV_DEFAULT_PORT)
-        self.reinspect_event = threading.Event()
-
-    def start_hsdev(self):
-        Logging.log('For some reason, HsDevAgent\'s start_hsdev() was called.', Logging.LOG_ERROR)
-
-    def stop_hsdev(self):
-        self.client.close()
-        self.client_back.close()
-
-class HsDevLocalAgent(HsDevAgent):
-    """Local `hsdev` agent.
-
-    This object is a container for the `hsdev` server process and maintains connections to two `hsdev` clients:
-    the `client` connection for commands and the `client_back` for background tasks. `HsDevLocalAgent` also
-    automatically reinspects files/paths/etc. when they marked as dirty.
-    """
-
-    sleep_timeout = 60.0  # agent sleeping timeout
-
-    def __init__(self):
-        super().__init__()
-        self.hsdev_process = HsDevProcess(cache=os.path.join(Common.sublime_haskell_cache_path(), 'hsdev'),
-                                          log_file=os.path.join(Common.sublime_haskell_cache_path(), 'hsdev', 'hsdev.log'),
-                                          log_config=Settings.PLUGIN.hsdev_log_config)
-
-    def is_connected(self):
-        return self.client.is_connected()
-
-=======
         self.client = HsDevClient.HsDev(host, port)
         self.client_back = HsDevClient.HsDev(host, port)
         self.reinspect_event = threading.Event()
 
->>>>>>> 10b058ca
     def start_hsdev(self):
         """Start a connection to an `hsdev` server. Utilizes a protocol call sequence: the subclass provides its specific
         startup implementation via the `do_hsdev_start` method so that calls to `super()` are avoided.
@@ -327,8 +289,6 @@
         self.client.connect()
         self.client_back.connect()
 
-<<<<<<< HEAD
-=======
     def disconnect_clients(self):
         self.client.close()
         self.client_back.close()
@@ -338,7 +298,6 @@
     def is_connected(self):
         return self.client.is_connected()
 
->>>>>>> 10b058ca
     def on_hsdev_enabled(self, key, value):
         if key == 'enable_hsdev':
             if value:
@@ -401,15 +360,9 @@
             for cabal in load_cabal:
                 Worker.run_async('inspect cabal {0}'.format(cabal), self.inspect_cabal, cabal)
 
-<<<<<<< HEAD
-            if files_to_reinspect:
-                if Settings.PLUGIN.enable_hdocs:
-                    self.client_back.docs(files=files_to_reinspect)
-=======
             if files_to_reinspect and Settings.PLUGIN.enable_hdocs:
                 self.client_back.docs(files=files_to_reinspect)
 
->>>>>>> 10b058ca
             self.reinspect_event.wait(HsDevLocalAgent.sleep_timeout)
             self.reinspect_event.clear()
 
@@ -596,14 +549,10 @@
     if agent is None:
         Logging.log('starting agent', Logging.LOG_TRACE)
 
-<<<<<<< HEAD
-        agent = HsDevLocalAgent()
-=======
         if Settings.PLUGIN.hsdev_local_process:
             agent = HsDevLocalAgent(Settings.PLUGIN.hsdev_port)
         else:
             agent = HsDevRemoteAgent(Settings.PLUGIN.hsdev_host, Settings.PLUGIN.hsdev_port)
->>>>>>> 10b058ca
         agent.start()
         client = agent.client
         client_back = agent.client_back
@@ -617,4 +566,4 @@
         agent.stop_hsdev()
         agent = None
         client = None
-        client_back = None+        client_back = None
