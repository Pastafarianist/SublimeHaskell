# -*- coding: UTF-8 -*-

from functools import reduce
import io
import os
import re
import threading
import traceback

import sublime

import SublimeHaskell.sublime_haskell_common as Common
import SublimeHaskell.hsdev.client as HsDevClient
import SublimeHaskell.hsdev.callback as HsCallback
import SublimeHaskell.internals.logging as Logging
import SublimeHaskell.internals.locked_object as LockedObject
import SublimeHaskell.internals.proc_helper as ProcHelper
import SublimeHaskell.internals.settings as Settings
import SublimeHaskell.internals.output_collector as OutputCollector
import SublimeHaskell.worker as Worker


HSDEV_DEFAULT_PORT = 4567
HSDEV_MIN_VER = [0, 2, 0, 0]  # minimum hsdev version
HSDEV_MAX_VER = [0, 2, 3, 0]  # maximum hsdev version

def hsdev_version():
    retval = None
    try:
        exit_code, out, _ = ProcHelper.ProcHelper.run_process(['hsdev', 'version'])
        if exit_code == 0:
            hsver = re.match(r'(?P<major>\d+)\.(?P<minor>\d+)\.(?P<revision>\d+)\.(?P<build>\d+)', out)
            if hsver:
                major = int(hsver.group('major'))
                minor = int(hsver.group('minor'))
                revision = int(hsver.group('revision'))
                build = int(hsver.group('build'))
                retval = [major, minor, revision, build]
    except OSError:
        Logging.log('Could not get hsdev version, see console window traceback', Logging.LOG_ERROR)
        traceback.print_exc()

    return retval


def show_version(ver):
    return '.'.join(map(str, ver))


def check_version(ver, minimal, maximal):
    return ver is not None and ver >= minimal and (not maximal or ver < maximal)


def format_error_details(details):
    return ', '.join(['{}: {}'.format(k, v) for k, v in details.items()])


def wait_result(wait_fn, *args, **kwargs):
    wait_receive = threading.Event()
    result = {'result': None}

    on_resp = kwargs.get('on_response')
    on_err = kwargs.get('on_error')

    def wait_response(resp):
        result['result'] = resp
        if on_resp:
            on_resp(resp)
        wait_receive.set()

    def wait_error(func_name, details):
        Logging.log('hsdev call fails with: {0}, {1}'.format(func_name, format_error_details(details)))
        if on_err:
            on_err(func_name, details)
        wait_receive.set()

    timeout = kwargs.pop('timeout', 0.1)

    kwargs['on_response'] = wait_response
    kwargs['on_error'] = wait_error

    wait_fn(*args, **kwargs)

    wait_receive.wait(timeout)
    return result['result']


def concat_args(args):
    def inner_concat(left, right):
        (left_pred, left_expr) = left
        (right_pred, right_expr) = right
        return (left_pred or right_pred, (left_expr if left_pred else []) + (right_expr if right_pred else []))

    return reduce(inner_concat, args, (True, []))[1]


class HsDevProcess(threading.Thread):
    """A container for the `hsdev` process, when running `hsdev` locally. Handles draining `hsdev`'s `stdout` and
    `stderr` file objects -- `hsdev` can be quite chatty, which leads to deadlock when `hsdev` has filled the pipe
    between SublimeText and itself.
    """
    def __init__(self, port=HSDEV_DEFAULT_PORT, cache=None, log_file=None, log_config=None):
        super().__init__()
        self.process = None
        self.drain_stdout = None
        self.drain_stderr = None
        self.on_start = None
        self.on_exit = None
        self.stop_event = threading.Event()
        self.create_event = threading.Event()
        self.port = port
        self.cache = cache
        self.log_file = log_file
        self.log_config = log_config

    def run(self):
        cmd = concat_args([(True, ["hsdev", "run"]),
                           (self.port, ["--port", str(self.port)]),
                           (self.cache, ["--cache", self.cache]),
                           (self.log_file, ["--log", self.log_file]),
                           (self.log_config, ["--log-config", self.log_config])])

        Logging.log('hsdev command: {0}'.format(cmd), Logging.LOG_DEBUG)

        while True:
            self.create_event.wait()
            self.create_event.clear()
            while not self.stop_event.is_set():
                Logging.log('Starting hsdev server', Logging.LOG_INFO)
                hsdev_proc = ProcHelper.ProcHelper(cmd)
                if hsdev_proc.process is None:
                    Logging.log('Failed to create hsdev process', Logging.LOG_ERROR)
                    return None

                # Use TextIOWrapper here because it combines decoding with newline handling,
                # which means less to maintain.
                hsdev_proc.process.stdout = io.TextIOWrapper(hsdev_proc.process.stdout, 'utf-8')
                hsdev_proc.process.stderr = io.TextIOWrapper(hsdev_proc.process.stderr, 'utf-8')

                while True:
                    srvout = hsdev_proc.process.stdout.readline().strip()
                    Logging.log('hsdev initial output: {0}'.format(srvout), Logging.LOG_DEBUG)
                    start_confirm = re.match(r'^.*?hsdev> Server started at port (?P<port>\d+)$', srvout)
                    if start_confirm:
                        Logging.log('hsdev server started at port {0}'.format(start_confirm.group('port')))
                        break

                self.process = hsdev_proc.process
                self.drain_stdout = OutputCollector.DescriptorDrain('hsdev stdout', self.process.stdout)
                self.drain_stderr = OutputCollector.DescriptorDrain('hsdev stderr', self.process.stderr)
                self.drain_stdout.start()
                self.drain_stderr.start()
                HsCallback.call_callback(self.on_start, name='HsDevProcess.on_start')

                self.process.wait()

                self.drain_stdout.stop()
                self.drain_stderr.stop()
                HsCallback.call_callback(self.on_exit, name='HsDevProcess.on_exit')
            self.stop_event.clear()

    def active(self):
        return self.process.poll() is None

    def inactive(self):
        return self.process.poll() is not None

    def create(self):
        self.create_event.set()

    def stop(self):
        self.stop_event.set()

### HACK ALERT: If agent, client and client_back are already present in the
### module's globals, don't redefine them. Otherwise, you will end up with
### multiple instances of hsdev if the plugin is reloaded.

# global hsdev agent
if 'agent' not in globals():
    agent = None
else:
    agent = globals()['agent']
# global hsdev agent's hsdev client for command tasks
if 'client' not in globals():
    client = None
else:
    client = globals()['client']
# global hsdev agent's hsdev client for background tasks (commonly scanning)
if 'client_back' not in globals():
    client_back = None
else:
    client_back = globals()['client_back']


# Show scan progress in status bar
class ScanStatus(object):
    def __init__(self, status_message):
        self.status_message = status_message

    def __call__(self, msgs):
        statuses = []
        for msg in msgs:
            progress = msg['progress']
            statuses.append('{0} ({1}/{2})'.format(msg['name'], progress['current'], progress['total'])
                            if progress else msg['name'])
        self.status_message.change_message('Inspecting {0}'.format(' / '.join(statuses)))


# Set reinspect event
def dirty(dirty_fn):
    def wrapped(self, *args, **kwargs):
        if not hasattr(self, 'dirty_lock'):
            self.dirty_lock = threading.Lock()
        acquired = self.dirty_lock.acquire(blocking=False)
        try:
            return dirty_fn(self, *args, **kwargs)
        finally:
            if acquired:
                self.dirty_lock.release()
                self.reinspect_event.set()
    return wrapped


def use_inspect_modules(inspect_fn):
    def wrapped(self, *args, **kwargs):
        if Settings.PLUGIN.inspect_modules:
            return inspect_fn(self, *args, **kwargs)
    return wrapped


def agent_connected():
    return agent.is_connected()


def use_hsdev(def_val=None):
    """Return a default value if hsdev is not enabled/connected
    """
    def wrap(use_fn):
        def wrapped(*args, **kwargs):
            if Settings.PLUGIN.enable_hsdev and agent_connected():
                return use_fn(*args, **kwargs)
            else:
                return def_val
        return wrapped
    return wrap


class HsDevAgent(threading.Thread):
    """Base class for managing the local or remote `hsdev` agent that does work for the plugin.
    """
    def __init__(self, host, port=HSDEV_DEFAULT_PORT):
        super().__init__()
        self.daemon = True
        self.cabal_to_load = LockedObject.LockedObject([])
        self.dirty_files = LockedObject.LockedObject([])
        self.dirty_paths = LockedObject.LockedObject([])
        self.client = HsDevClient.HsDev(host, port)
        self.client_back = HsDevClient.HsDev(host, port)
        self.reinspect_event = threading.Event()

    def start_hsdev(self):
        """Start a connection to an `hsdev` server. Utilizes a protocol call sequence: the subclass provides its specific
        startup implementation via the `do_hsdev_start` method so that calls to `super()` are avoided.
        """
        def connected_():
            Logging.log('hsdev agent: primary connection to hsdev established', Logging.LOG_TRACE)
<<<<<<< HEAD
            self.client.link()
=======
>>>>>>> 1acacefa

        def back_connected_():
            Logging.log('hsdev agent: async connection to hsdev established', Logging.LOG_TRACE)
            self.start_inspect()

<<<<<<< HEAD
        self.client.on_connected = connected_
        self.client_back.on_connected = back_connected_
=======
        self.client.set_on_connected(connected_)
        self.client_back.set_on_connected(back_connected_)
>>>>>>> 1acacefa
        self.do_start_hsdev()

    def do_start_hsdev(self):
        self.connect_clients()
        return True

    def stop_hsdev(self):
        self.do_stop_hsdev()
        self.disconnect_clients()

    def do_stop_hsdev(self):
        pass

    def connect_clients(self):
        self.client.connect()
        self.client_back.connect()

    def disconnect_clients(self):
        self.client.close()
        self.client_back.close()
        self.client = None
        self.client_back = None

    def is_connected(self):
        return self.client.is_connected()

    def on_hsdev_enabled(self, key, value):
        if key == 'enable_hsdev':
            if value:
                Logging.log("starting hsdev", Logging.LOG_INFO)
                self.start_hsdev()
            else:
                Logging.log("stopping hsdev", Logging.LOG_INFO)
                self.stop_hsdev()

    def on_inspect_modules_changed(self, key, value):
        if key == 'inspect_modules' and value:
            self.mark_all_files()

    def run(self):
        if not Settings.PLUGIN.enable_hsdev:
            return

        Settings.PLUGIN.add_change_callback('enable_hsdev', self.on_hsdev_enabled)
        Settings.PLUGIN.add_change_callback('inspect_modules', self.on_inspect_modules_changed)

        self.start_hsdev()

        while True:
            if Settings.PLUGIN.enable_hsdev and not self.client.ping():
                Logging.log('hsdev ping: no pong', Logging.LOG_WARNING)

            scan_paths = []
            with self.dirty_paths as dirty_paths:
                scan_paths = dirty_paths[:]
                dirty_paths[:] = []

            files_to_reinspect = []
            with self.dirty_files as dirty_files:
                files_to_reinspect = dirty_files[:]
                dirty_files[:] = []

            projects = []
            files = []

            if len(files_to_reinspect) > 0:
                projects = []
                files = []
                for finspect in files_to_reinspect:
                    projdir = Common.get_cabal_project_dir_of_file(finspect)
                    if projdir is not None:
                        projects.append(projdir)
                    else:
                        files.append(finspect)

            projects = list(set(projects))
            files = list(set(files))

            self.inspect(paths=scan_paths, projects=projects, files=files)

            load_cabal = []
            with self.cabal_to_load as cabal_to_load:
                load_cabal = cabal_to_load[:]
                cabal_to_load[:] = []

            for cabal in load_cabal:
                Worker.run_async('inspect cabal {0}'.format(cabal), self.inspect_cabal, cabal)

            if files_to_reinspect and Settings.PLUGIN.enable_hdocs:
                self.client_back.docs(files=files_to_reinspect)

            self.reinspect_event.wait(HsDevLocalAgent.sleep_timeout)
            self.reinspect_event.clear()

    @dirty
    def force_inspect(self):
        self.reinspect_event.set()

    @dirty
    def start_inspect(self):
        self.mark_cabal()
        self.mark_all_files()

    @dirty
    @use_inspect_modules
    def mark_all_files(self):
        for window in sublime.windows():
            with self.dirty_files as dirty_files:
                dirty_files.extend(list(filter(lambda f: f and f.endswith('.hs'), [v.file_name() for v in window.views()])))
            with self.dirty_paths as dirty_paths:
                dirty_paths.extend(window.folders())

    @dirty
    @use_inspect_modules
    def mark_file_dirty(self, filename):
        if filename is not None:
            with self.dirty_files as dirty_files:
                dirty_files.append(filename)

    @dirty
    def mark_cabal(self, cabal_name=None):
        with self.cabal_to_load as cabal_to_load:
            cabal_to_load.append(cabal_name or 'cabal')

    @use_hsdev()
    def inspect_cabal(self, cabal=None):
        with Common.status_message_process('Inspecting {0}'.format(cabal or 'cabal'), priority=1) as smgr:
            self.client_back.scan(cabal=(cabal == 'cabal'),
                                  sandboxes=[] if cabal == 'cabal' else [cabal],
                                  on_notify=ScanStatus(smgr),
                                  wait=True,
                                  docs=Settings.PLUGIN.enable_hdocs)

    @use_hsdev()
    @use_inspect_modules
    def inspect(self, paths, projects, files):
        if paths or projects or files:
            with Common.status_message_process('Inspecting', priority=1) as smgr:
                self.client_back.scan(paths=paths,
                                      projects=projects,
                                      files=files,
                                      on_notify=ScanStatus(smgr),
                                      wait=True,
                                      ghc=Settings.PLUGIN.ghc_opts,
                                      docs=Settings.PLUGIN.enable_hdocs)

    @use_hsdev()
    @use_inspect_modules
    def inspect_path(self, path):
        with Common.status_message_process('Inspecting path {0}'.format(path), priority=1) as smgr:
            self.client_back.scan(paths=[path],
                                  on_notify=ScanStatus(smgr),
                                  wait=True,
                                  ghc=Settings.PLUGIN.ghc_opts,
                                  docs=Settings.PLUGIN.enable_hdocs)

    @use_hsdev()
    @use_inspect_modules
    def inspect_project(self, cabal_dir):
        (project_name, _) = Common.get_cabal_in_dir(cabal_dir)

        with Common.status_message_process('Inspecting project {0}'.format(project_name), priority=1) as smgr:
            self.client_back.scan(projects=[cabal_dir],
                                  on_notify=ScanStatus(smgr),
                                  wait=True,
                                  docs=Settings.PLUGIN.enable_hdocs)

    @use_hsdev()
    @use_inspect_modules
    def inspect_files(self, filenames):
        with Common.status_message_process('Inspecting files', priority=1) as smgr:
            self.client_back.scan(files=filenames,
                                  on_notify=ScanStatus(smgr),
                                  wait=True,
                                  ghc=Settings.PLUGIN.ghc_opts,
                                  docs=Settings.PLUGIN.enable_hdocs)


class HsDevRemoteAgent(HsDevAgent):
    def __init__(self, host, port):
        super().__init__(host, port)


class HsDevLocalAgent(HsDevAgent):
    """Local `hsdev` agent.

    This object is a container for the `hsdev` server process and maintains connections to two `hsdev` clients:
    the `client` connection for commands and the `client_back` for background tasks. `HsDevLocalAgent` also
    automatically reinspects files/paths/etc. when they marked as dirty.
    """

    sleep_timeout = 60.0  # agent sleeping timeout

    hsdev_not_found = ["SublimeHaskell: hsdev executable couldn't be found!",
                       "It's used in most features of SublimeHaskell",
                       "Check if it's installed and in PATH",
                       "If it's not installed, run 'cabal install hsdev' to install hsdev",
                       "You may also want to adjust 'add_to_PATH' setting",
                       "",
                       "To supress this message and disable hsdev set 'enable_hsdev' to false"
                      ]

    def __init__(self, port):
        super().__init__("localhost", port)
        self.hsdev_process = HsDevProcess(cache=os.path.join(Common.sublime_haskell_cache_path(), 'hsdev'),
                                          log_file=os.path.join(Common.sublime_haskell_cache_path(), 'hsdev', 'hsdev.log'),
                                          log_config=Settings.PLUGIN.hsdev_log_config)


    def do_start_hsdev(self):
        hsdev_ver = hsdev_version()
        if hsdev_ver is None:
            Common.output_error_async(sublime.active_window(), "\n".join(HsDevLocalAgent.hsdev_not_found))
            return False
        elif not check_version(hsdev_ver, HSDEV_MIN_VER, HSDEV_MAX_VER):
            Common.output_error_async(sublime.active_window(), "\n".join(HsDevLocalAgent.hsdev_wrong_version(hsdev_ver)))
            return False
        else:
            def start_():
                Logging.log('hsdev process started', Logging.LOG_TRACE)
                self.connect_clients()

            def exit_():
                Logging.log('hsdev process exited', Logging.LOG_TRACE)
                self.disconnect_clients()

<<<<<<< HEAD
=======
            def connected_():
                Logging.log('hsdev agent: primary connection to hsdev established', Logging.LOG_TRACE)
                self.client.link()

            self.client.set_on_connected(connected_)
>>>>>>> 1acacefa
            self.hsdev_process.on_start = start_
            self.hsdev_process.on_exit = exit_

            self.hsdev_process.start()
            self.hsdev_process.create()
            return True


    def do_stop_hsdev(self):
        Logging.log('local hsdev stopping...', Logging.LOG_INFO)
        self.client.exit()
        self.hsdev_process.stop()


    @staticmethod
    def hsdev_wrong_version(version_str):
        return ["SublimeHaskell: hsdev version is incorrect: {0}".format(show_version(version_str)),
                "Required version: >= {0} and < {1}".format(show_version(HSDEV_MIN_VER), show_version(HSDEV_MAX_VER)),
                "Update it by running 'cabal update' and 'cabal install hsdev'",
                "",
                "To supress this message and disable hsdev set 'enable_hsdev' to false"
               ]

class HsDevWindowCommand(Common.SublimeHaskellWindowCommand):
    def is_enabled(self):
        return Settings.PLUGIN.enable_hsdev and \
               agent_connected() and \
               Common.SublimeHaskellWindowCommand.is_enabled(self)

    def is_visible(self):
        return Settings.PLUGIN.enable_hsdev and Common.SublimeHaskellWindowCommand.is_visible(self)


class HsDevTextCommand(Common.SublimeHaskellTextCommand):
    def is_enabled(self):
        return Settings.PLUGIN.enable_hsdev and \
               agent_connected() and \
               Common.SublimeHaskellTextCommand.is_enabled(self)

    def is_visible(self):
        return Settings.PLUGIN.enable_hsdev and Common.SublimeHaskellTextCommand.is_visible(self)


def start_agent():
    global agent
    global client
    global client_back

    if agent is None:
        Logging.log('starting agent', Logging.LOG_TRACE)

        if Settings.PLUGIN.hsdev_local_process:
            agent = HsDevLocalAgent(Settings.PLUGIN.hsdev_port)
        else:
            agent = HsDevRemoteAgent(Settings.PLUGIN.hsdev_host, Settings.PLUGIN.hsdev_port)
        agent.start()
        client = agent.client
        client_back = agent.client_back

def stop_agent():
    global agent
    global client
    global client_back

    if agent is not None:
        agent.stop_hsdev()
        agent = None
        client = None
        client_back = None
<|MERGE_RESOLUTION|>--- conflicted
+++ resolved
@@ -264,22 +264,13 @@
         """
         def connected_():
             Logging.log('hsdev agent: primary connection to hsdev established', Logging.LOG_TRACE)
-<<<<<<< HEAD
-            self.client.link()
-=======
->>>>>>> 1acacefa
 
         def back_connected_():
             Logging.log('hsdev agent: async connection to hsdev established', Logging.LOG_TRACE)
             self.start_inspect()
 
-<<<<<<< HEAD
-        self.client.on_connected = connected_
-        self.client_back.on_connected = back_connected_
-=======
         self.client.set_on_connected(connected_)
         self.client_back.set_on_connected(back_connected_)
->>>>>>> 1acacefa
         self.do_start_hsdev()
 
     def do_start_hsdev(self):
@@ -506,14 +497,11 @@
                 Logging.log('hsdev process exited', Logging.LOG_TRACE)
                 self.disconnect_clients()
 
-<<<<<<< HEAD
-=======
             def connected_():
                 Logging.log('hsdev agent: primary connection to hsdev established', Logging.LOG_TRACE)
                 self.client.link()
 
             self.client.set_on_connected(connected_)
->>>>>>> 1acacefa
             self.hsdev_process.on_start = start_
             self.hsdev_process.on_exit = exit_
 
