--- conflicted
+++ resolved
@@ -171,29 +171,7 @@
             if Settings.PLUGIN.enable_auto_build:
                 view.window().run_command('sublime_haskell_build_auto')
             else:
-<<<<<<< HEAD
-                def on_done(successful_build):
-                    if successful_build:
-                        sublime.set_timeout(lambda: Types.refresh_view_types(view), 0)
-
-                EventCommon.do_check_lint(view)
-
-            if Settings.PLUGIN.enable_infer_types:
-                BackendManager.active_backend().infer(files=[filename])
-
-            if Settings.COMPONENT_DEBUG.event_viewer:
-                print('{0}.on_post_save: successful_build {1}'.format(type(self).__name__, successful_build))
-
-            if successful_build and Settings.PLUGIN.prettify_on_save:
-                if Settings.COMPONENT_DEBUG.event_viewer:
-                    print('{0}.build_and_prettify: prettify on save'.format(type(self).__name__))
-                if Settings.PLUGIN.prettify_executable == 'stylish-haskell':
-                    view.run_command('sublime_haskell_stylish')
-                elif Settings.PLUGIN.prettify_executable == 'hindent':
-                    view.run_command('sublime_haskell_hindent')
-=======
                 EventCommon.do_check_lint(view, continue_success=self.post_successful_check)
->>>>>>> d34d3c4f
 
         Utils.run_async('rescan source {0}/{1}'.format(project_name, filename), self.rescan_source, project_name,
                         filename, False)
@@ -245,6 +223,8 @@
             print('{0}.post_successful_check invoked.'.format(type(self).__name__))
 
         Types.refresh_view_types(view)
+        if Settings.PLUGIN.enable_infer_types:
+            BackendManager.active_backend().infer(files=[view.file_name()])
 
         if Settings.COMPONENT_DEBUG.event_viewer:
             print('{0}.post_successful_check: prettify_on_save {0}'.format(Settings.PLUGIN.prettify_on_save))
