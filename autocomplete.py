import json
import os
import re
import sublime
import sublime_plugin
import threading
import time

if int(sublime.version()) < 3000:
    from sublime_haskell_common import *
    import symbols
    import cache
    from ghci import ghci_info, ghci_package_db
    from haskell_docs import haskell_docs
    from ghcmod import ghcmod_browse_module, ghcmod_info
else:
    from SublimeHaskell.sublime_haskell_common import *
    import SublimeHaskell.symbols as symbols
    import SublimeHaskell.cache as cache
    from SublimeHaskell.ghci import ghci_info, ghci_package_db
    from SublimeHaskell.haskell_docs import haskell_docs
    from SublimeHaskell.ghcmod import ghcmod_browse_module, ghcmod_info


# If true, files that have not changed will not be re-inspected.
CHECK_MTIME = True

MODULE_INSPECTOR_SOURCE_PATH = None
MODULE_INSPECTOR_EXE_PATH = None
MODULE_INSPECTOR_OBJ_DIR = None
CABAL_INSPECTOR_SOURCE_PATH = None
CABAL_INSPECTOR_EXE_PATH = None
CABAL_INSPECTOR_OBJ_DIR = None

OUTPUT_PATH = None

# ModuleInspector output
MODULE_INSPECTOR_RE = re.compile(r'ModuleInfo:(?P<result>.+)')

# The agent sleeps this long between inspections.
AGENT_SLEEP_TIMEOUT = 60.0

# Checks if we are in a LANGUAGE pragma.
LANGUAGE_RE = re.compile(r'.*{-#\s+LANGUAGE.*')

# Checks if we are in an import statement.
IMPORT_RE = re.compile(r'.*import(\s+qualified)?\s+')
IMPORT_RE_PREFIX = re.compile(r'^\s*import(\s+qualified)?\s+(.*)$')
IMPORT_QUALIFIED_POSSIBLE_RE = re.compile(r'.*import\s+(?P<qualifiedprefix>\S*)$')

# Checks if a word contains only alhanums, -, and _, and dot
NO_SPECIAL_CHARS_RE = re.compile(r'^(\w|[\-\.])*$')

# Get symbol qualified prefix and its name
SYMBOL_RE = re.compile(r'((?P<module>\w+(\.\w+)*)\.)?(?P<identifier>\w*)$')
# Get symbol module scope and its name within import statement
IMPORT_SYMBOL_RE = re.compile(r'import(\s+qualified)?\s+(?P<module>\w+(\.\w+)*)(\s+as\s+(?P<as>\w+))?\s*\(.*?(?P<identifier>\w*)$')

def get_line_contents(view, location):
    """
    Returns contents of line at the given location.
    """
    return view.substr(sublime.Region(view.line(location).a, location))

def get_line_contents_before_region(view, region):
    """
    Returns contents of line before the given region (including it).
    """
    return view.substr(sublime.Region(view.line(region).a, region.b))

def get_qualified_name(s):
    """
    'bla bla bla Data.List.fo' -> ('Data.List', 'Data.List.fo')
    """
    if len(s) == 0:
        return ('', '')
    quals = s.split()[-1].split('.')
    filtered = map(lambda s: list(filter(lambda c: c.isalpha() or c.isdigit() or c == '_', s)), quals)
    return ('.'.join(filtered[0:len(filtered) - 1]), '.'.join(filtered))

def get_qualified_symbol(line):
    """
    Get module context of symbol and symbol itself
    Returns (module, name, is_import_list), where module (or one of) can be None
    """
    res = IMPORT_SYMBOL_RE.search(line)
    if res:
        return (res.group('module'), res.group('identifier'), True)
    res = SYMBOL_RE.search(line)
    # res always match
    return (res.group('module'), res.group('identifier'), False)

def get_qualified_symbol_at_region(view, region):
    """
    Get module context of symbol and symbol itself for line before (and with) word on region
    Returns (module, name), where module (or one of) can be None
    """
    word_region = view.word(region)
    preline = get_line_contents_before_region(view, word_region)
    return get_qualified_symbol(preline)

# Autocompletion data
class AutoCompletion(object):
    """Information for completion"""
    def __init__(self):
        self.language_completions = []
        # cabal name => set of modules, where cabal name is 'cabal' for cabal or sandbox path for cabal-devs
        self.module_completions = LockedObject({})

        # Currently used projects
        # name => project where project is:
        #   dir - project dir
        #   cabal - cabal file
        #   executables - list of executables where executable is
        #     name - name of executable
        self.projects = LockedObject({})

        # Storage of information
        self.database = symbols.Database()

        # keywords
        # TODO: keywords can't appear anywhere, we can suggest in right places
        self.keyword_completions = map(
            lambda k: (k + '\t(keyword)', k),
            ['case', 'data', 'instance', 'type', 'where', 'deriving', 'import', 'module'])

    def clear_inspected(self):
        # self.info = {}
        # self.std_info = {}
        self.projects.object = {}
        self.database = symbols.Database()

    def unalias_module_name(self, view, alias):
        "Get module names by alias"
        current_file_name = view.file_name()
        with self.database.files as files:
            if current_file_name in files:
                return files[current_file_name].unalias(alias)
        return []

    def get_completions(self, view, prefix, locations):
        "Get all the completions that apply to the current file."

        current_file_name = view.file_name()

        # Contents of the line under the first cursor
        line_contents = get_line_contents(view, locations[0])

        # If the current line is an import line, gives us (My.Module, ident)
        (qualified_module, symbol_name, is_import_list) = get_qualified_symbol(line_contents)
        qualified_prefix = '{0}.{1}'.format(qualified_module, symbol_name) if qualified_module else symbol_name

        # The list of completions we're going to assemble
        completions = []

        # Complete with modules too
        if qualified_module and not is_import_list:
            completions.extend(self.get_module_completions_for(qualified_prefix))

        moduleImports = []

        with self.database.files as files:
            if current_file_name in files:
                cur_info = files[current_file_name]

                if qualified_module:
                    # If symbol is qualified, use completions from module specified
                    moduleImports.append(qualified_module)
                    moduleImports.extend([i.module for i in cur_info.imports.values() if i.import_as == qualified_module])
                else:
                    # Otherwise, use completions from all importred unqualified modules and from this module
                    moduleImports.append('Prelude')
                    moduleImports.extend([i.module for i in cur_info.imports.values() if not i.is_qualified])
                    # Add this module as well
                    completions.extend(self.completions_for_module(cur_info, current_file_name))
                    # Add keyword completions and module completions
                    completions.extend(self.keyword_completions)
                    completions.extend(self.get_module_completions_for(qualified_prefix, [i.module for i in cur_info.imports.values()]))

        for mi in set(moduleImports):
            completions.extend(self.completions_for(mi, current_file_name))

        return list(set(completions))

    def completions_for_module(self, module, filename = None):
        """
        Returns completions for module
        """
        if not module:
            return []
        return map(lambda d: d.suggest(), module.declarations.values())

    def completions_for(self, module_name, filename = None):
        """
        Returns completions for module
        """
        with self.database.modules as modules:
            if module_name not in modules:
                return []
            # TODO: Show all possible completions?
            return self.completions_for_module(symbols.get_visible_module(modules[module_name], filename), filename)

    def get_import_completions(self, view, prefix, locations):

        # Contents of the current line up to the cursor
        line_contents = get_line_contents(view, locations[0])

        # Autocompletion for LANGUAGE pragmas
        if get_setting('auto_complete_language_pragmas'):
            # TODO handle multiple selections
            match_language = LANGUAGE_RE.match(line_contents)
            if match_language:
                return [(unicode(c),) * 2 for c in self.language_completions]

        # Autocompletion for import statements
        if get_setting('auto_complete_imports'):
            match_import_list = IMPORT_SYMBOL_RE.search(line_contents)
            if match_import_list:
                module_name = match_import_list.group('module')
                import_list_completions = []

                import_list_completions.extend(self.completions_for(module_name, view.file_name()))

                return import_list_completions

            match_import = IMPORT_RE_PREFIX.match(line_contents)
            if match_import:
                (qualified, pref) = match_import.groups()
                import_completions = self.get_module_completions_for(pref)

                # Right after "import " Propose "qualified" as well!
                qualified_match = IMPORT_QUALIFIED_POSSIBLE_RE.match(line_contents)
                if qualified_match:
                    qualified_prefix = qualified_match.group('qualifiedprefix')
                    if qualified_prefix == "" or "qualified".startswith(qualified_prefix):
                        import_completions.insert(0, (u"qualified", "qualified "))

                return list(set(import_completions))

        return None

    def get_module_completions_for(self, qualified_prefix, modules = None):
        def module_next_name(mname):
            """
            Returns next name for prefix
            pref = Control.Con, mname = Control.Concurrent.MVar, result = Concurrent.MVar
            """
            suffix = mname.split('.')[(len(qualified_prefix.split('.')) - 1):]
            # Sublime replaces full module name with suffix, if it contains no dots?
            return suffix[0]

        module_list = modules if modules else self.get_current_module_completions()
        return list(set((module_next_name(m) + '\t(module)', module_next_name(m)) for m in module_list if m.startswith(qualified_prefix)))

    def get_current_module_completions(self):
        with self.module_completions as module_completions:
            cabal = current_cabal()
            if cabal not in module_completions:
                # TODO: update modules info!
                return set()
            return module_completions[cabal].copy()


autocompletion = AutoCompletion()



def can_complete_qualified_symbol(info):
    """
    Helper function, returns whether sublime_haskell_complete can run for (module, symbol, is_import_list)
    """
    (module_name, symbol_name, is_import_list) = info
    if not module_name:
        return False

    if is_import_list:
        return module_name in autocompletion.get_current_module_completions()
    else:
        return list(filter(lambda m: m.startswith(module_name), autocompletion.get_current_module_completions()) != [])

class SublimeHaskellComplete(sublime_plugin.TextCommand):
    """ Shows autocompletion popup """
    def run(self, edit, characters):
        for region in self.view.sel():
            self.view.insert(edit, region.end(), characters)

        if can_complete_qualified_symbol(get_qualified_symbol_at_region(self.view, self.view.sel()[0])):
            self.view.run_command("hide_auto_complete")
            sublime.set_timeout(self.do_complete, 1)

    def do_complete(self):
        self.view.run_command("auto_complete")

    def is_enabled(self):
        return is_enabled_haskell_command(self.view, False)



class SublimeHaskellBrowseDeclarations(sublime_plugin.WindowCommand):
    """
    Show all available declarations from current cabal and opened projects
    """
    def run(self):
        self.decls = []
        self.declarations = []

        # (module, ident) => symbols.Declaration
        decls = {}

        with autocompletion.database.files as files:
            for m in files.values():
                for decl in m.declarations.values():
                    decls[(m.name, decl.name)] = decl

        for decl in decls.values():
            self.decls.append(decl)
            self.declarations.append(decl.module.name + ': ' + decl.brief())

        self.window.show_quick_panel(self.declarations, self.on_done)

    def on_done(self, idx):
        if idx == -1:
            return
        view = self.window.active_view()
        if not view:
            return

        decl = self.decls[idx]

        view.run_command('sublime_haskell_symbol_info', {
            'filename': decl.location.filename,
            'decl': decl.name })

    def is_enabled(self):
        return is_enabled_haskell_command(None, False)



class SublimeHaskellGoToAnyDeclaration(sublime_plugin.WindowCommand):
    def run(self):
        self.files = []
        self.declarations = []

        with autocompletion.database.files as files:
            for f, m in files.items():
                for decl in m.declarations.values():
                    self.files.append([f, str(decl.location.line), str(decl.location.column)])
                    self.declarations.append([decl.brief(), '{0}:{1}:{2}'.format(decl.module.name, decl.location.line, decl.location.column)])

        self.window.show_quick_panel(self.declarations, self.on_done)

    def on_done(self, idx):
        if idx == -1:
            return
        self.window.open_file(':'.join(self.files[idx]), sublime.ENCODED_POSITION)

    def is_enabled(self):
        return is_enabled_haskell_command(None, False)



class SublimeHaskellReinspectAll(sublime_plugin.WindowCommand):
    def run(self):
        autocompletion.clear_inspected()
        inspector.mark_all_files(self.window)




class SublimeHaskellSymbolInfoCommand(sublime_plugin.TextCommand):
    """
    Show information about selected symbol
    
    """
    def run(self, edit, filename = None, decl = None):
        if decl and filename:
            with autocompletion.database.files as files:
                if filename in files:
                    m = files[filename]
                    if decl in m.declarations:
                        self.show_symbol_info(m.declarations[decl])
                    else:
                        show_status_message('Symbol {0} not found in {1}'.format(decl, filename))
                else:
                    show_status_message('No info about module in {0}'.format(filename))
            return

        (module_word, ident, _) = get_qualified_symbol_at_region(self.view, self.view.sel()[0])

        current_file_name = self.view.file_name()

        candidates = []

        with autocompletion.database.symbols as decl_symbols:
            if ident not in decl_symbols:
                show_status_message('Symbol {0} not found'.format(ident), False)
                return

            decls = decl_symbols[ident]

            modules_dict = symbols.declarations_modules(decls, lambda ms: symbols.get_visible_module(ms, current_file_name)).values()

            with autocompletion.database.files as files:
                if current_file_name in files:
                    cur_info = files[current_file_name]

                    if not module_word:
                        # this module declaration
                        candidates.extend([m.declarations[ident] for m in modules_dict if symbols.is_this_module(cur_info, m) and ident in m.declarations])
                    if not candidates:
                        # declarations from imported modules
                        candidates.extend([m.declarations[ident] for m in modules_dict if symbols.is_imported_module(cur_info, m, module_word) and ident in m.declarations])
                    if not candidates:
                        # show all possible candidates
                        candidates.extend([m.declarations[ident] for m in modules_dict if ident in m.declarations])

                # No info about imports for this file, just add all declarations
                else:
                    candidates.extend([m.declarations[ident] for m in modules_dict if ident in m.declarations])

        if not candidates:
            show_status_message('Symbol {0} not found'.format(ident), False)
            return

        if len(candidates) == 1:
            self.show_symbol_info(candidates[0])
            return

        self.candidates = candidates
        self.view.window().show_quick_panel([[c.qualified_name()] for c in candidates], self.on_done)

    def on_done(self, idx):
        if idx == -1:
            return
        self.show_symbol_info(self.candidates[idx])

    def show_symbol_info(self, decl):
        output_view = self.view.window().get_output_panel('sublime_haskell_symbol_info')
        output_view.set_read_only(False)

        # Symbol from cabal, try to load detailed info with ghci
        if not decl.location:
            decl_detailed = None
            decl_docs = None
            if decl.what == 'declaration':
                decl_detailed = ghci_info(decl.module.name, decl.name)
            if not decl.docs:
                decl_docs = haskell_docs(decl.module.name, decl.name)

            # Replace declaration with new one
            if decl_detailed:
                decl_detailed.docs = decl_docs
                autocompletion.database.add_declaration(decl_detailed, decl.module)
                decl = decl_detailed
            else:
                decl.docs = decl_docs
        # Symbol from sources, concrete type if it's not specified
        else:
            if decl.what == 'function' and not decl.type:
                info = ghcmod_info(decl.location.filename, decl.module.name, decl.name)
                if info:
                    decl.type = info.type

        # TODO: Move to separate command for Sublime Text 3
        output_view.run_command('sublime_haskell_output_text', {
            'text': decl.detailed() })

        output_view.sel().clear()
        output_view.set_read_only(True)

        self.view.window().run_command('show_panel', {
            'panel': 'output.' + 'sublime_haskell_symbol_info' })

    def is_enabled(self):
        return is_enabled_haskell_command(self.view, False)


class SublimeHaskellGoToDeclaration(sublime_plugin.TextCommand):
    def run(self, edit):
        (module_word, ident, _) = get_qualified_symbol_at_region(self.view, self.view.sel()[0])

        full_name = '.'.join([module_word, ident]) if module_word else ident

        current_file_name = self.view.file_name()
        current_project = get_cabal_project_dir_of_file(current_file_name)

        module_candidates = []
        candidates = []

        with autocompletion.database.symbols as decl_symbols:
            if ident not in decl_symbols:
                show_status_message('Declaration for {0} not found'.format(ident), False)
                return

            decls = decl_symbols[ident]

            modules_dict = symbols.flatten(symbols.declarations_modules(decls, lambda ms: list(filter(symbols.is_by_sources, ms))).values())

            with autocompletion.database.files as files:
                if current_file_name in files:
                    cur_info = files[current_file_name]

                    if not module_word:
                        # this module declarations
                        candidates.extend([m.declarations[ident] for m in modules_dict if symbols.is_this_module(cur_info, m) and ident in m.declarations])
                    if not candidates:
                        # declarations from imported modules within this project
                        candidates.extend([m.declarations[ident] for m in modules_dict if symbols.is_imported_module(cur_info, m, module_word) and symbols.is_within_project(m, cur_info.location.project) and ident in m.declarations])
                    if not candidates:
                        # declarations from imported modules within other projects
                        candidates.extend([m.declarations[ident] for m in modules_dict if symbols.is_imported_module(cur_info, m, module_word) and ident in m.declarations])
                    if not candidates:
                        # show all possible candidates
                        candidates.extend([m.declarations[ident] for m in modules_dict if ident in declarations])

                # No info about imports for this file, just add all declarations
                else:
                    candidates.extend([m.declarations[ident] for m in modules_dict if ident in declarations])

<<<<<<< HEAD
        with autocompletion.database.modules_lock:
            if full_name in autocompletion.database.modules:
                modules = list(filter(symbols.is_by_sources, autocompletion.database.modules[full_name]))
=======
        with autocompletion.database.modules as modules:
            if full_name in modules:
                modules_list = filter(symbols.is_by_sources, modules[full_name])
>>>>>>> ea23a489

                # Find module in this project
                module_candidates.extend([m for m in modules_list if symbols.is_within_project(m, current_project)])
                if not module_candidates:
                    # Modules from other projects
                    module_candidates.extend(modules_list)

        if not candidates and not module_candidates:
            show_status_message('Declaration for {0} not found'.format(ident), False)
            return

        if len(candidates) + len(module_candidates) == 1:
            if len(module_candidates) == 1:
                self.view.window().open_file(module_candidates[0].location.filename)
                return
            if len(candidates) == 1:
                self.view.window().open_file(candidates[0].location.position(), sublime.ENCODED_POSITION)
                return

        # many candidates
        self.select_candidates = [([c.name, c.location.position()], True) for c in candidates] + [([m.name, m.location.filename], False) for m in module_candidates]
        self.view.window().show_quick_panel([c[0] for c in self.select_candidates], self.on_done)

    def on_done(self, idx):
        if idx == -1:
            return

        selected = self.select_candidates[idx]
        if selected[1]:
            self.view.window().open_file(selected[0][1], sublime.ENCODED_POSITION)
        else:
            self.view.window().open_file(selected[0][1])

    def is_enabled(self):
        return is_enabled_haskell_command(self.view, False)



class StandardInspectorAgent(threading.Thread):
    def __init__(self):
        super(StandardInspectorAgent, self).__init__()
        self.daemon = True

        self.modules_lock = threading.Lock()
        self.modules_to_load = []

        self.cabal_lock = threading.Lock()
        self.cabal_to_load = []

        self.update_event = threading.Event()

    def run(self):
        self.init_ghcmod_completions()
        self.load_module_completions()

        while True:
            load_modules = []
            with self.modules_lock:
                load_modules = self.modules_to_load
                self.modules_to_load = []

            if len(load_modules) > 0:
                try:
                    for m in load_modules:
                        self._load_standard_module(m)
                except:
                    continue

            with self.cabal_lock:
                load_cabal = self.cabal_to_load
                self.cabal_to_load = []

            if len(load_cabal) > 0:
                try:
                    for c in load_cabal:
                        self.load_module_completions(c)
                except:
                    continue

            self.update_event.wait(AGENT_SLEEP_TIMEOUT)
            self.update_event.clear()

    def load_module_info(self, module_name):
        with self.modules_lock:
            self.modules_to_load.append(module_name)
        self.update_event.set()

    def load_cabal_info(self, cabal_name = None):
        if not cabal_name:
            cabal_name = current_cabal()

        with self.cabal_lock:
            self.cabal_to_load.append(cabal_name)
        self.update_event.set()

    # Gets available LANGUAGE options and import modules from ghc-mod
    def init_ghcmod_completions(self):

        if not get_setting_async('enable_ghc_mod'):
            return

        # Init LANGUAGE completions
        autocompletion.language_completions = call_ghcmod_and_wait(['lang']).splitlines()

    # Load modules info for cabal/cabal-dev specified
    def load_module_completions(self, cabal = None):
        if not get_setting_async('enable_ghc_mod'):
            return

        if not cabal:
            cabal = current_cabal()


        try:
            with status_message_process('Loading standard modules info for {0}'.format(cabal)) as s:
                cache.load_cabal_cache(autocompletion.database, cabal)

                modules = None
                with autocompletion.module_completions as module_completions:
                    if cabal in module_completions:
                        return
                    module_completions[cabal] = set(call_ghcmod_and_wait(['list'], cabal = cabal).splitlines())
                    modules = module_completions[cabal].copy()

                begin_time = time.clock()
                log('loading standard modules info for {0}'.format(cabal))

                loaded_modules = 0
                for m in modules:
                    self._load_standard_module(m, cabal)
                    loaded_modules += 1
                    s.percentage_message(loaded_modules, len(modules))

                end_time = time.clock()
                log('loading standard modules info for {0} within {1} seconds'.format(cabal, end_time - begin_time))

                cache.dump_cabal_cache(autocompletion.database, cabal)

        except Exception as e:
            log('loading standard modules info for {0} failed with {1}'.format(cabal, e))


    def _load_standard_module(self, module_name, cabal = None):
        if not cabal:
            cabal = current_cabal()

        if module_name not in autocompletion.database.get_cabal_modules():
            try:
                m = ghcmod_browse_module(module_name, cabal = cabal)
                autocompletion.database.add_module(m)

            except Exception as e:
                log('Inspecting in-cabal module {0} failed: {1}'.format(module_name, e))

    def _load_standard_module_docs(self, module_name):
        if module_name in autocompletion.database.get_cabal_modules():
            try:
                msg = 'Loading docs for {0}'.format(module_name)
                begin_time = time.clock()
                log('loading docs for standard module {0}'.format(module_name))

                with status_message(msg):
                    in_module = autocompletion.database.get_cabal_modules()[module_name]
                    for decl in in_module.declarations.values():
                        decl.docs = haskell_docs(module_name, decl.name)

                end_time = time.clock()
                log('loaded docs for standard module {0} within {1} seconds'.format(module_name, end_time - begin_time))
            except Exception as e:
                log('Loading docs for in-cabal module {0} failed: {1}'.format(module_name, e))



std_inspector = None



class InspectorAgent(threading.Thread):
    def __init__(self):
        # Call the superclass constructor:
        super(InspectorAgent, self).__init__()
        # Make this thread daemonic so that it won't prevent the program
        # from exiting.
        self.daemon = True
        # Files that need to be re-inspected:
        self.dirty_files_lock = threading.Lock()
        self.dirty_files = []

        self.reinspect_event = threading.Event()

    CABALMSG = 'Compiling Haskell CabalInspector'
    MODULEMSG = 'Compiling Haskell ModuleInspector'

    def run(self):
        # Compile the CabalInspector:
        # TODO: Where to compile it?
        with status_message(InspectorAgent.CABALMSG) as s:

            exit_code, out, err = call_and_wait(['ghc',
                '--make', CABAL_INSPECTOR_SOURCE_PATH,
                '-o', CABAL_INSPECTOR_EXE_PATH,
                '-outputdir', CABAL_INSPECTOR_OBJ_DIR])

            if exit_code != 0:
                s.fail()
                error_msg = u"SublimeHaskell: Failed to compile CabalInspector\n{0}".format(err)
                wait_for_window(lambda w: self.show_errors(w, error_msg))
                # Continue anyway

        # Compile the ModuleInspector:
        with status_message(InspectorAgent.MODULEMSG) as s:

            exit_code, out, err = call_and_wait(['ghc',
                '--make', MODULE_INSPECTOR_SOURCE_PATH,
                '-package', 'ghc',
                '-o', MODULE_INSPECTOR_EXE_PATH,
                '-outputdir', MODULE_INSPECTOR_OBJ_DIR])

            if exit_code != 0:
                s.fail()
                error_msg = u"SublimeHaskell: Failed to compile ModuleInspector\n{0}".format(err)
                wait_for_window(lambda w: self.show_errors(w, error_msg))
                return

        # For first time, inspect all open folders and files
        wait_for_window(lambda w: self.mark_all_files(w))

        # TODO: If compilation failed, we can't proceed; handle this.
        # Periodically wake up and see if there is anything to inspect.
        while True:
            files_to_reinspect = []
            with self.dirty_files_lock:
                files_to_reinspect = self.dirty_files
                self.dirty_files = []
            # Find the cabal project corresponding to each "dirty" file:
            cabal_dirs = []
            standalone_files = []
            for filename in files_to_reinspect:
                d = get_cabal_project_dir_of_file(filename)
                if d is not None:
                    cabal_dirs.append(d)
                else:
                    standalone_files.append(filename)
            # Eliminate duplicate project directories:
            cabal_dirs = list(set(cabal_dirs))
            standalone_files = list(set(standalone_files))
            for i, d in enumerate(cabal_dirs):
                self._refresh_all_module_info(d, i + 1, len(cabal_dirs))
            for f in standalone_files:
                self._refresh_module_info(f)
            self.reinspect_event.wait(AGENT_SLEEP_TIMEOUT)
            self.reinspect_event.clear()

    def mark_all_files(self, window):
        folder_files = []
        for folder in window.folders():
            folder_files.extend(list_files_in_dir_recursively(folder))
        with self.dirty_files_lock:
            self.dirty_files.extend(folder_files)
        self.reinspect_event.set()

    def show_errors(self, window, error_text):
        sublime.set_timeout(lambda: output_error(window, error_text), 0)

    def mark_file_dirty(self, filename):
        "Report that a file should be reinspected."
        with self.dirty_files_lock:
            self.dirty_files.append(filename)
        self.reinspect_event.set()

    def _refresh_all_module_info(self, cabal_dir, index, count):
        "Rebuild module information for all files under the specified directory."
        begin_time = time.clock()
        log('reinspecting project ({0})'.format(cabal_dir))
        # Process all files within the Cabal project:
        # TODO: Only process files within the .cabal file's "src" directory.
        (project_name, cabal_file) = get_cabal_in_dir(cabal_dir)

        with status_message_process('Reinspecting ({0}/{1}) {2}'.format(index, count, project_name), priority = 1) as s:
            cache.load_project_cache(autocompletion.database, cabal_dir)

            # set project and read cabal
            if cabal_file and project_name:
                self._refresh_project_info(cabal_dir, project_name, cabal_file)

            files_in_dir = list_files_in_dir_recursively(cabal_dir)
            haskell_source_files = [x for x in files_in_dir if x.endswith('.hs') and ('dist/build/autogen' not in x)]
            filenames_loaded = 0
            for filename in haskell_source_files:
                self._refresh_module_info(filename, False)
                filenames_loaded += 1
                s.percentage_message(filenames_loaded, len(haskell_source_files))
            end_time = time.clock()
            log('total inspection time: {0} seconds'.format(end_time - begin_time))

            cache.dump_project_cache(autocompletion.database, cabal_dir)

    def _refresh_project_info(self, cabal_dir, project_name, cabal_file):
        exit_code, out, err = call_and_wait(
            [CABAL_INSPECTOR_EXE_PATH, cabal_file])

        if exit_code == 0:
            new_info = json.loads(out)

            if 'error' not in new_info:
                if 'executables' in new_info:
                    with autocompletion.projects as projects:
                        projects[project_name] = {
                            'dir': cabal_dir,
                            'cabal': os.path.basename(cabal_file),
                            'executables': new_info['executables'],
                        }

    def _refresh_module_info(self, filename, standalone = True):
        "Rebuild module information for the specified file."
        # TODO: Only do this within Haskell files in Cabal projects.
        # TODO: Skip this file if it hasn't changed since it was last inspected.
        # TODO: Currently the ModuleInspector only delivers top-level functions
        #       with hand-written type signatures. This code should make that clear.
        # If the file hasn't changed since it was last inspected, do nothing:
        if not filename.endswith('.hs'):
            return

        with autocompletion.database.files as files:
            if filename in files:
                modification_time = os.stat(filename).st_mtime
                inspection_time = files[filename].location.modified_time
                if modification_time <= inspection_time:
                    return

        ghc_opts = get_setting_async('ghc_opts')
        if not ghc_opts:
            ghc_opts = []
        package_db = ghci_package_db()
        if package_db:
            ghc_opts.append('-package-db {0}'.format(package_db))

        ghc_opts_args = [' '.join(ghc_opts)] if ghc_opts else []

        exit_code, stdout, stderr = call_and_wait(
            [MODULE_INSPECTOR_EXE_PATH, filename] + ghc_opts_args, cwd = get_cwd(filename))

        module_inspector_out = MODULE_INSPECTOR_RE.search(stdout)

        # Update only when module is ok
        if exit_code == 0 and module_inspector_out:
            new_info = json.loads(module_inspector_out.group('result'))

            if 'error' not in new_info:
                # # Load standard modules
                if 'imports' in new_info:
                    for mi in new_info['imports']:
                        if 'importName' in mi:
                            std_inspector.load_module_info(mi['importName'])

                try:
                    def make_import(import_info):
                        import_name = import_info['importName']
                        ret = symbols.Import(import_name, import_info['qualified'], import_info['as'])
                        return (import_name, ret)

                    module_imports = dict(map(make_import, new_info['imports']))
                    import_list = new_info['exportList'] if ('exportList' in new_info and new_info['exportList'] is not None) else []
                    new_module = symbols.Module(new_info['moduleName'], import_list, module_imports, {}, symbols.module_location(filename))
                    for d in new_info['declarations']:
                        location = symbols.Location(filename, d['line'], d['column'])
                        if d['what'] == 'function':
                            new_module.add_declaration(symbols.Function(d['name'], d['type'], d['docs'], location))
                        elif d['what'] == 'type':
                            new_module.add_declaration(symbols.Type(d['name'], d['context'], d['args'], d['docs'], location))
                        elif d['what'] == 'newtype':
                            new_module.add_declaration(symbols.Newtype(d['name'], d['context'], d['args'], d['docs'], location))
                        elif d['what'] == 'data':
                            new_module.add_declaration(symbols.Data(d['name'], d['context'], d['args'], d['docs'], location))
                        elif d['what'] == 'class':
                            new_module.add_declaration(symbols.Class(d['name'], d['context'], d['args'], d['docs'], location))
                        else:
                            new_module.add_declaration(symbols.Declaration(d['name'], 'declaration', d['docs'], location))

                    autocompletion.database.add_file(filename, new_module)

                    if standalone:
                        # Do we need save cache for standalone files?
                        pass

                    for i in new_module.imports.values():
                        std_inspector.load_module_info(i.module)

                except Exception as e:
                    log('Inspecting file {0} failed: {1}'.format(filename, e))

            else:
                log('ModuleInspector returns error: {0}'.format(new_info['error']))


def list_files_in_dir_recursively(base_dir):
    """Return a list of a all files in a directory, recursively.
    The files will be specified by full paths."""
    files = []
    for dirname, dirnames, filenames in os.walk(base_dir):
        for filename in filenames:
            files.append(os.path.join(base_dir, dirname, filename))
    return files



inspector = None



class SublimeHaskellAutocomplete(sublime_plugin.EventListener):
    def __init__(self):
        self.local_settings = {
            'enable_ghc_mod': None,
            'use_cabal_dev': None,
            'cabal_dev_sandbox': None,
        }

        for s in self.local_settings.keys():
            self.local_settings[s] = get_setting(s)

        # Subscribe to settings changes to update data
        get_settings().add_on_change('enable_ghc_mod', lambda: self.on_setting_changed())

    def on_setting_changed(self):
        same = True
        for k, v in self.local_settings.items():
            r = get_setting(k)
            same = same and v == r
            self.local_settings[k] = r

        # Update cabal status of active view
        window = sublime.active_window()
        if window:
            view = window.active_view()
            if view:
                self.set_cabal_status(view)

        if not same:
            # TODO: Changed completion settings! Update autocompletion data properly
            # For now at least try to load cabal modules info
            std_inspector.load_cabal_info()
            pass

    def get_special_completions(self, view, prefix, locations):

        # Contents of the current line up to the cursor
        line_contents = get_line_contents(view, locations[0])

        # Autocompletion for LANGUAGE pragmas
        if get_setting('auto_complete_language_pragmas'):
            # TODO handle multiple selections
            match_language = LANGUAGE_RE.match(line_contents)
            if match_language:
                return [(unicode(c),) * 2 for c in autocompletion.language_completions]

        # Autocompletion for import statements
        if get_setting('auto_complete_imports'):
            match_import = IMPORT_RE.match(line_contents)
            if match_import:
                import_completions = [(unicode(c),) * 2 for c in autocompletion.get_current_module_completions()]

                # Right after "import "? Propose "qualified" as well!
                qualified_match = IMPORT_QUALIFIED_POSSIBLE_RE.match(line_contents)
                if qualified_match:
                    qualified_prefix = qualified_match.group('qualifiedprefix')
                    if qualified_prefix == "" or "qualified".startswith(qualified_prefix):
                        import_completions.insert(0, (u"qualified", "qualified "))

                return import_completions

        return None

    def on_query_completions(self, view, prefix, locations):
        if not is_haskell_source(view):
            return []

        begin_time = time.clock()
        # Only suggest symbols if the current file is part of a Cabal project.

        completions = autocompletion.get_import_completions(view, prefix, locations)

        if not completions:
            completions = autocompletion.get_completions(view, prefix, locations)

        end_time = time.clock()
        log('time to get completions: {0} seconds'.format(end_time - begin_time))
        # Don't put completions with special characters (?, !, ==, etc.)
        # into completion because that wipes all default Sublime completions:
        # See http://www.sublimetext.com/forum/viewtopic.php?t=8659
        # TODO: work around this
        comp = [c for c in completions if NO_SPECIAL_CHARS_RE.match(c[0].split('\t')[0])]
        if get_setting('inhibit_completions') and len(comp) != 0:
            return (comp, sublime.INHIBIT_WORD_COMPLETIONS | sublime.INHIBIT_EXPLICIT_COMPLETIONS)
        return comp

    def set_cabal_status(self, view):
        filename = view.file_name()
        if filename:
            (cabal_dir, project_name) = get_cabal_project_dir_and_name_of_file(filename)
            cabal = 'cabal-dev' if get_setting_async('use_cabal_dev') else 'cabal'
            if project_name:
                view.set_status('sublime_haskell_cabal', '{0}: {1}'.format(cabal, project_name))

    def on_new(self, view):
        self.set_cabal_status(view)
        filename = view.file_name()
        if filename:
            inspector.mark_file_dirty(filename)

    def on_load(self, view):
        self.set_cabal_status(view)

    def on_activated(self, view):
        self.set_cabal_status(view)

    def on_post_save(self, view):
        filename = view.file_name()
        if filename:
            inspector.mark_file_dirty(filename)

    def on_query_context(self, view, key, operator, operand, match_all):
        if key == 'auto_completion_popup':
            return get_setting('auto_completion_popup')
        elif key == 'is_haskell_source':
            return is_haskell_source(view)
        elif key == "is_module_completion" or key == "is_import_completion":
            chars = {
                "is_module_completion": '.',
                "is_import_completion": '(' }

            region = view.sel()[0]
            if region.a != region.b:
                return False
            word_region = view.word(region)
            preline = get_line_contents_before_region(view, word_region)
            preline += chars[key]
            return can_complete_qualified_symbol(get_qualified_symbol(preline))
        else:
            return False



def plugin_loaded():
    global MODULE_INSPECTOR_SOURCE_PATH
    global MODULE_INSPECTOR_EXE_PATH
    global MODULE_INSPECTOR_OBJ_DIR
    global CABAL_INSPECTOR_SOURCE_PATH
    global CABAL_INSPECTOR_EXE_PATH
    global CABAL_INSPECTOR_OBJ_DIR
    global OUTPUT_PATH

    package_path = sublime_haskell_package_path()

    MODULE_INSPECTOR_SOURCE_PATH = os.path.join(package_path, 'ModuleInspector.hs')
    MODULE_INSPECTOR_EXE_PATH = os.path.join(package_path, 'ModuleInspector')
    MODULE_INSPECTOR_OBJ_DIR = os.path.join(package_path, 'obj/ModuleInspector')
    CABAL_INSPECTOR_SOURCE_PATH = os.path.join(package_path, 'CabalInspector.hs')
    CABAL_INSPECTOR_EXE_PATH = os.path.join(package_path, 'CabalInspector')
    CABAL_INSPECTOR_OBJ_DIR = os.path.join(package_path, 'obj/CabalInspector')
    OUTPUT_PATH = os.path.join(package_path, 'module_info.cache')

    global std_inspector
    std_inspector = StandardInspectorAgent()
    std_inspector.start()

    global inspector
    inspector = InspectorAgent()
    inspector.start()

if int(sublime.version()) < 3000:
    plugin_loaded()<|MERGE_RESOLUTION|>--- conflicted
+++ resolved
@@ -517,15 +517,9 @@
                 else:
                     candidates.extend([m.declarations[ident] for m in modules_dict if ident in declarations])
 
-<<<<<<< HEAD
-        with autocompletion.database.modules_lock:
-            if full_name in autocompletion.database.modules:
-                modules = list(filter(symbols.is_by_sources, autocompletion.database.modules[full_name]))
-=======
         with autocompletion.database.modules as modules:
             if full_name in modules:
-                modules_list = filter(symbols.is_by_sources, modules[full_name])
->>>>>>> ea23a489
+                modules_list = list(filter(symbols.is_by_sources, modules[full_name]))
 
                 # Find module in this project
                 module_candidates.extend([m for m in modules_list if symbols.is_within_project(m, current_project)])
