import json
import os
import re
import sublime
import sublime_plugin
import threading
import time

<<<<<<< HEAD
if int(sublime.version()) < 3000:
    from sublime_haskell_common import *
    import symbols
    from ghci import ghci_info
    from haskell_docs import haskell_docs
    from ghcmod import ghcmod_browse_module, ghcmod_info
else:
    from SublimeHaskell.sublime_haskell_common import *
    import SublimeHaskell.symbols as symbols
    from SublimeHaskell.ghci import ghci_info
    from SublimeHaskell.haskell_docs import haskell_docs
    from SublimeHaskell.ghcmod import ghcmod_browse_module, ghcmod_info

=======
from sublime_haskell_common import *
import symbols
from ghci import ghci_info, ghci_package_db
from haskell_docs import haskell_docs
from ghcmod import ghcmod_browse_module, ghcmod_info
>>>>>>> ae9771cb

# If true, files that have not changed will not be re-inspected.
CHECK_MTIME = True

MODULE_INSPECTOR_SOURCE_PATH = None
MODULE_INSPECTOR_EXE_PATH = None
MODULE_INSPECTOR_OBJ_DIR = None
CABAL_INSPECTOR_SOURCE_PATH = None
CABAL_INSPECTOR_EXE_PATH = None
CABAL_INSPECTOR_OBJ_DIR = None

OUTPUT_PATH = None

# ModuleInspector output
MODULE_INSPECTOR_RE = re.compile(r'ModuleInfo:(?P<result>.+)')

# The agent sleeps this long between inspections.
AGENT_SLEEP_TIMEOUT = 60.0

# Checks if we are in a LANGUAGE pragma.
LANGUAGE_RE = re.compile(r'.*{-#\s+LANGUAGE.*')

# Checks if we are in an import statement.
IMPORT_RE = re.compile(r'.*import(\s+qualified)?\s+')
IMPORT_RE_PREFIX = re.compile(r'^\s*import(\s+qualified)?\s+(.*)$')
IMPORT_QUALIFIED_POSSIBLE_RE = re.compile(r'.*import\s+(?P<qualifiedprefix>\S*)$')

# Checks if a word contains only alhanums, -, and _, and dot
NO_SPECIAL_CHARS_RE = re.compile(r'^(\w|[\-\.])*$')

# Get symbol qualified prefix and its name
SYMBOL_RE = re.compile(r'((?P<module>\w+(\.\w+)*)\.)?(?P<identifier>\w*)$')
# Get symbol module scope and its name within import statement
IMPORT_SYMBOL_RE = re.compile(r'import(\s+qualified)?\s+(?P<module>\w+(\.\w+)*)(\s+as\s+(?P<as>\w+))?\s*\(.*?(?P<identifier>\w*)$')

def get_line_contents(view, location):
    """
    Returns contents of line at the given location.
    """
    return view.substr(sublime.Region(view.line(location).a, location))

def get_line_contents_before_region(view, region):
    """
    Returns contents of line before the given region (including it).
    """
    return view.substr(sublime.Region(view.line(region).a, region.b))

def get_qualified_name(s):
    """
    'bla bla bla Data.List.fo' -> ('Data.List', 'Data.List.fo')
    """
    if len(s) == 0:
        return ('', '')
    quals = s.split()[-1].split('.')
    filtered = map(lambda s: list(filter(lambda c: c.isalpha() or c.isdigit() or c == '_', s)), quals)
    return ('.'.join(filtered[0:len(filtered) - 1]), '.'.join(filtered))

def get_qualified_symbol(line):
    """
    Get module context of symbol and symbol itself
    Returns (module, name, is_import_list), where module (or one of) can be None
    """
    res = IMPORT_SYMBOL_RE.search(line)
    if res:
        return (res.group('module'), res.group('identifier'), True)
    res = SYMBOL_RE.search(line)
    # res always match
    return (res.group('module'), res.group('identifier'), False)

def get_qualified_symbol_at_region(view, region):
    """
    Get module context of symbol and symbol itself for line before (and with) word on region
    Returns (module, name), where module (or one of) can be None
    """
    word_region = view.word(region)
    preline = get_line_contents_before_region(view, word_region)
    return get_qualified_symbol(preline)

# Autocompletion data
class AutoCompletion(object):
    """Information for completion"""
    def __init__(self):
        self.language_completions = []
        # cabal name => set of modules, where cabal name is 'cabal' for cabal or sandbox path for cabal-devs
        self.module_completions_lock = threading.Lock()
        self.module_completions = {}

        # Currently used projects
        # name => project where project is:
        #   dir - project dir
        #   cabal - cabal file
        #   executables - list of executables where executable is
        #     name - name of executable
        self.projects_lock = threading.Lock()
        self.projects = {}

        # Storage of information
        self.database = symbols.Database()

        # keywords
        # TODO: keywords can't appear anywhere, we can suggest in right places
        self.keyword_completions = map(
            lambda k: (k + '\t(keyword)', k),
            ['case', 'data', 'instance', 'type', 'where', 'deriving', 'import', 'module'])

    def clear_inspected(self):
        # self.info = {}
        # self.std_info = {}
        self.projects = {}
        self.database = symbols.Database()

    def unalias_module_name(self, view, alias):
        "Get module names by alias"
        current_file_name = view.file_name()
        with self.database.files_lock:
            if current_file_name in self.database.files:
                return self.database.files[current_file_name].unalias(alias)
        return []

    def get_completions(self, view, prefix, locations):
        "Get all the completions that apply to the current file."

        current_file_name = view.file_name()

        # Contents of the line under the first cursor
        line_contents = get_line_contents(view, locations[0])

        # If the current line is an import line, gives us (My.Module, ident)
        (qualified_module, symbol_name, is_import_list) = get_qualified_symbol(line_contents)
        qualified_prefix = '{0}.{1}'.format(qualified_module, symbol_name) if qualified_module else symbol_name

        # The list of completions we're going to assemble
        completions = []

        # Complete with modules too
        if qualified_module and not is_import_list:
            completions.extend(self.get_module_completions_for(qualified_prefix))

        moduleImports = []

        with self.database.files_lock:
            if current_file_name in self.database.files:
                cur_info = self.database.files[current_file_name]

                if qualified_module:
                    # If symbol is qualified, use completions from module specified
                    moduleImports.append(qualified_module)
                    moduleImports.extend([i.module for i in cur_info.imports.values() if i.import_as == qualified_module])
                else:
                    # Otherwise, use completions from all importred unqualified modules and from this module
                    moduleImports.append('Prelude')
                    moduleImports.extend([i.module for i in cur_info.imports.values() if not i.is_qualified])
                    # Add this module as well
                    completions.extend(self.completions_for_module(cur_info, current_file_name))
                    # Add keyword completions and module completions
                    completions.extend(self.keyword_completions)
                    completions.extend(self.get_module_completions_for(qualified_prefix, [i.module for i in cur_info.imports.values()]))

        for mi in set(moduleImports):
            completions.extend(self.completions_for(mi, current_file_name))

        return list(set(completions))

    def completions_for_module(self, module, filename = None):
        """
        Returns completions for module
        """
        if not module:
            return []
        return map(lambda d: d.suggest(), module.declarations.values())

    def completions_for(self, module_name, filename = None):
        """
        Returns completions for module
        """
        with self.database.modules_lock:
            if module_name not in self.database.modules:
                return []
            # TODO: Show all possible completions?
            return self.completions_for_module(symbols.get_visible_module(self.database.modules[module_name], filename), filename)

    def get_import_completions(self, view, prefix, locations):

        # Contents of the current line up to the cursor
        line_contents = get_line_contents(view, locations[0])

        # Autocompletion for LANGUAGE pragmas
        if get_setting('auto_complete_language_pragmas'):
            # TODO handle multiple selections
            match_language = LANGUAGE_RE.match(line_contents)
            if match_language:
                return [(unicode(c),) * 2 for c in self.language_completions]

        # Autocompletion for import statements
        if get_setting('auto_complete_imports'):
            match_import_list = IMPORT_SYMBOL_RE.search(line_contents)
            if match_import_list:
                module_name = match_import_list.group('module')
                import_list_completions = []

                import_list_completions.extend(self.completions_for(module_name, view.file_name()))

                return import_list_completions

            match_import = IMPORT_RE_PREFIX.match(line_contents)
            if match_import:
                (qualified, pref) = match_import.groups()
                import_completions = self.get_module_completions_for(pref)

                # Right after "import " Propose "qualified" as well!
                qualified_match = IMPORT_QUALIFIED_POSSIBLE_RE.match(line_contents)
                if qualified_match:
                    qualified_prefix = qualified_match.group('qualifiedprefix')
                    if qualified_prefix == "" or "qualified".startswith(qualified_prefix):
                        import_completions.insert(0, (u"qualified", "qualified "))

                return list(set(import_completions))

        return None

    def get_module_completions_for(self, qualified_prefix, modules = None):
        def module_next_name(mname):
            """
            Returns next name for prefix
            pref = Control.Con, mname = Control.Concurrent.MVar, result = Concurrent.MVar
            """
            suffix = mname.split('.')[(len(qualified_prefix.split('.')) - 1):]
            # Sublime replaces full module name with suffix, if it contains no dots?
            return suffix[0]

        module_list = modules if modules else self.get_current_module_completions()
        return list(set((module_next_name(m) + '\t(module)', module_next_name(m)) for m in module_list if m.startswith(qualified_prefix)))

    def get_current_module_completions(self):
        with self.module_completions_lock:
            cabal = current_cabal()
            if cabal not in self.module_completions:
                # TODO: update modules info!
                return set()
            return self.module_completions[cabal].copy()


autocompletion = AutoCompletion()



def can_complete_qualified_symbol(info):
    """
    Helper function, returns whether sublime_haskell_complete can run for (module, symbol, is_import_list)
    """
    (module_name, symbol_name, is_import_list) = info
    if not module_name:
        return False

    if is_import_list:
        return module_name in autocompletion.get_current_module_completions()
    else:
        return list(filter(lambda m: m.startswith(module_name), autocompletion.get_current_module_completions()) != [])

class SublimeHaskellComplete(sublime_plugin.TextCommand):
    """ Shows autocompletion popup """
    def run(self, edit, characters):
        for region in self.view.sel():
            self.view.insert(edit, region.end(), characters)

        if can_complete_qualified_symbol(get_qualified_symbol_at_region(self.view, self.view.sel()[0])):
            self.view.run_command("hide_auto_complete")
            sublime.set_timeout(self.do_complete, 1)

    def do_complete(self):
        self.view.run_command("auto_complete")

    def is_enabled(self):
        return is_enabled_haskell_command(self.view, False)



class SublimeHaskellBrowseDeclarations(sublime_plugin.WindowCommand):
    """
    Show all available declarations from current cabal and opened projects
    """
    def run(self):
        self.decls = []
        self.declarations = []

        # (module, ident) => symbols.Declaration
        decls = {}

        # Takes toooo much time
        # with autocompletion.database.cabal_modules_lock:
        #     for m in autocompletion.database.get_cabal_modules().values():
        #         for decl in m.declarations.values():
        #             decls[(m.name, decl.name)] = decl

        with autocompletion.database.files_lock:
            for m in autocompletion.database.files.values():
                for decl in m.declarations.values():
                    decls[(m.name, decl.name)] = decl

        for decl in decls.values():
            self.decls.append(decl)
            self.declarations.append(decl.module.name + ': ' + decl.brief())

        self.window.show_quick_panel(self.declarations, self.on_done)

    def on_done(self, idx):
        if idx == -1:
            return
        view = self.window.active_view()
        if not view:
            return

        decl = self.decls[idx]

        view.run_command('sublime_haskell_symbol_info', {
            'filename': decl.location.filename,
            'decl': decl.name })

    def is_enabled(self):
        return is_enabled_haskell_command(None, False)



class SublimeHaskellGoToAnyDeclaration(sublime_plugin.WindowCommand):
    def run(self):
        self.files = []
        self.declarations = []

        with autocompletion.database.files_lock:
            for f, m in autocompletion.database.files.items():
                for decl in m.declarations.values():
                    self.files.append([f, str(decl.location.line), str(decl.location.column)])
                    self.declarations.append([decl.brief(), '{0}:{1}:{2}'.format(decl.module.name, decl.location.line, decl.location.column)])

        self.window.show_quick_panel(self.declarations, self.on_done)

    def on_done(self, idx):
        if idx == -1:
            return
        self.window.open_file(':'.join(self.files[idx]), sublime.ENCODED_POSITION)

    def is_enabled(self):
        return is_enabled_haskell_command(None, False)



class SublimeHaskellReinspectAll(sublime_plugin.WindowCommand):
    def run(self):
        autocompletion.clear_inspected()
        inspector.mark_all_files(self.window)




class SublimeHaskellSymbolInfoCommand(sublime_plugin.TextCommand):
    """
    Show information about selected symbol
    
    """
    def run(self, edit, filename = None, decl = None):
        if decl and filename:
            with autocompletion.database.files_lock:
                if filename in autocompletion.database.files:
                    m = autocompletion.database.files[filename]
                    if decl in m.declarations:
                        self.show_symbol_info(m.declarations[decl])
                    else:
                        show_status_message('Symbol {0} not found in {1}'.format(decl, filename))
                else:
                    show_status_message('No info about module in {0}'.format(filename))
            return

        (module_word, ident, _) = get_qualified_symbol_at_region(self.view, self.view.sel()[0])

        current_file_name = self.view.file_name()

        candidates = []

        with autocompletion.database.symbols_lock:
            if ident not in autocompletion.database.symbols:
                show_status_message('Symbol {0} not found'.format(ident), False)
                return

            decls = autocompletion.database.symbols[ident]

            modules_dict = symbols.declarations_modules(decls, lambda ms: symbols.get_visible_module(ms, current_file_name)).values()

            with autocompletion.database.files_lock:
                if current_file_name in autocompletion.database.files:
                    cur_info = autocompletion.database.files[current_file_name]

                    if not module_word:
                        # this module declaration
                        candidates.extend([m.declarations[ident] for m in modules_dict if symbols.is_this_module(cur_info, m) and ident in m.declarations])
                    if not candidates:
                        # declarations from imported modules
                        candidates.extend([m.declarations[ident] for m in modules_dict if symbols.is_imported_module(cur_info, m, module_word) and ident in m.declarations])
                    if not candidates:
                        # show all possible candidates
                        candidates.extend([m.declarations[ident] for m in modules_dict if ident in m.declarations])

                # No info about imports for this file, just add all declarations
                else:
                    candidates.extend([m.declarations[ident] for m in modules_dict if ident in m.declarations])

        if not candidates:
            show_status_message('Symbol {0} not found'.format(ident), False)
            return

        if len(candidates) == 1:
            self.show_symbol_info(candidates[0])
            return

        self.candidates = candidates
        self.view.window().show_quick_panel([[c.qualified_name()] for c in candidates], self.on_done)

    def on_done(self, idx):
        if idx == -1:
            return
        self.show_symbol_info(self.candidates[idx])

    def show_symbol_info(self, decl):
        output_view = self.view.window().get_output_panel('sublime_haskell_symbol_info')
        output_view.set_read_only(False)

        # Symbol from cabal, try to load detailed info with ghci
        if not decl.location:
            decl_detailed = None
            decl_docs = None
            if decl.what == 'declaration':
                decl_detailed = ghci_info(decl.module.name, decl.name)
            if not decl.docs:
                decl_docs = haskell_docs(decl.module.name, decl.name)

            # Replace declaration with new one
            if decl_detailed:
                decl_detailed.docs = decl_docs
                autocompletion.database.add_declaration(decl_detailed, decl.module)
                decl = decl_detailed
            else:
                decl.docs = decl_docs

        # TODO: Move to separate command for Sublime Text 3
        output_view.run_command('sublime_haskell_output_text', {
            'text': decl.detailed() })

        output_view.sel().clear()
        output_view.set_read_only(True)

        self.view.window().run_command('show_panel', {
            'panel': 'output.' + 'sublime_haskell_symbol_info' })

    def is_enabled(self):
        return is_enabled_haskell_command(self.view, False)


class SublimeHaskellGoToDeclaration(sublime_plugin.TextCommand):
    def run(self, edit):
        (module_word, ident, _) = get_qualified_symbol_at_region(self.view, self.view.sel()[0])

        full_name = '.'.join([module_word, ident]) if module_word else ident

        current_file_name = self.view.file_name()
        current_project = get_cabal_project_dir_of_file(current_file_name)

        module_candidates = []
        candidates = []

        with autocompletion.database.symbols_lock:
            if ident not in autocompletion.database.symbols:
                show_status_message('Declaration for {0} not found'.format(ident), False)
                return

            decls = autocompletion.database.symbols[ident]

            modules_dict = symbols.flatten(symbols.declarations_modules(decls, lambda ms: list(filter(symbols.is_by_sources, ms))).values())

            with autocompletion.database.files_lock:
                if current_file_name in autocompletion.database.files:
                    cur_info = autocompletion.database.files[current_file_name]

                    if not module_word:
                        # this module declarations
                        candidates.extend([m.declarations[ident] for m in modules_dict if symbols.is_this_module(cur_info, m) and ident in m.declarations])
                    if not candidates:
                        # declarations from imported modules within this project
                        candidates.extend([m.declarations[ident] for m in modules_dict if symbols.is_imported_module(cur_info, m, module_word) and symbols.is_within_project(m, cur_info.location.project) and ident in m.declarations])
                    if not candidates:
                        # declarations from imported modules within other projects
                        candidates.extend([m.declarations[ident] for m in modules_dict if symbols.is_imported_module(cur_info, m, module_word) and ident in m.declarations])
                    if not candidates:
                        # show all possible candidates
                        candidates.extend([m.declarations[ident] for m in modules_dict if ident in declarations])

                # No info about imports for this file, just add all declarations
                else:
                    candidates.extend([m.declarations[ident] for m in modules_dict if ident in declarations])

        with autocompletion.database.modules_lock:
            if full_name in autocompletion.database.modules:
                modules = list(filter(symbols.is_by_sources, autocompletion.database.modules[full_name]))

                # Find module in this project
                module_candidates.extend([m for m in modules if symbols.is_within_project(m, current_project)])
                if not module_candidates:
                    # Modules from other projects
                    module_candidates.extend(modules)

        if not candidates and not module_candidates:
            show_status_message('Declaration for {0} not found'.format(ident), False)
            return

        if len(candidates) + len(module_candidates) == 1:
            if len(module_candidates) == 1:
                self.view.window().open_file(module_candidates[0].location.filename)
                return
            if len(candidates) == 1:
                self.view.window().open_file(candidates[0].location.position(), sublime.ENCODED_POSITION)
                return

        # many candidates
        self.select_candidates = [([c.name, c.location.position()], True) for c in candidates] + [([m.name, m.location.filename], False) for m in module_candidates]
        self.view.window().show_quick_panel([c[0] for c in self.select_candidates], self.on_done)

    def on_done(self, idx):
        if idx == -1:
            return

        selected = self.select_candidates[idx]
        if selected[1]:
            self.view.window().open_file(selected[0][1], sublime.ENCODED_POSITION)
        else:
            self.view.window().open_file(selected[0][1])

    def is_enabled(self):
        return is_enabled_haskell_command(self.view, False)



class StandardInspectorAgent(threading.Thread):
    def __init__(self):
        super(StandardInspectorAgent, self).__init__()
        self.daemon = True

        self.modules_lock = threading.Lock()
        self.modules_to_load = []

        self.cabal_lock = threading.Lock()
        self.cabal_to_load = []

        self.update_event = threading.Event()

    def run(self):
        self.init_ghcmod_completions()
        self.load_module_completions()

        while True:
            load_modules = []
            with self.modules_lock:
                load_modules = self.modules_to_load
                self.modules_to_load = []

            if len(load_modules) > 0:
                try:
                    for m in load_modules:
                        self._load_standard_module(m)
                except:
                    continue

            with self.cabal_lock:
                load_cabal = self.cabal_to_load
                self.cabal_to_load = []

            if len(load_cabal) > 0:
                try:
                    for c in load_cabal:
                        self.load_module_completions(c)
                except:
                    continue

            self.update_event.wait(AGENT_SLEEP_TIMEOUT)
            self.update_event.clear()

    def load_module_info(self, module_name):
        with self.modules_lock:
            self.modules_to_load.append(module_name)
        self.update_event.set()

    def load_cabal_info(self, cabal_name = None):
        if not cabal_name:
            cabal_name = current_cabal()

        with self.cabal_lock:
            self.cabal_to_load.append(cabal_name)
        self.update_event.set()

    # Gets available LANGUAGE options and import modules from ghc-mod
    def init_ghcmod_completions(self):

        if not get_setting_async('enable_ghc_mod'):
            return

        # Init LANGUAGE completions
        autocompletion.language_completions = call_ghcmod_and_wait(['lang']).splitlines()

    # Load modules info for cabal/cabal-dev specified
    def load_module_completions(self, cabal = None):
        if not get_setting_async('enable_ghc_mod'):
            return

        if not cabal:
            cabal = current_cabal()

        with status_message_process('Loading standard modules info for {0}'.format(cabal)):
            modules = None
            with autocompletion.module_completions_lock:
                if cabal in autocompletion.module_completions:
                    return
                autocompletion.module_completions[cabal] = set(call_ghcmod_and_wait(['list'], cabal = cabal).splitlines())
                modules = autocompletion.module_completions[cabal].copy()

            begin_time = time.clock()
            log('loading standard modules info for {0}'.format(cabal))

            for m in modules:
                self._load_standard_module(m, cabal)

            end_time = time.clock()
            log('loading standard modules info for {0} within {1} seconds'.format(cabal, end_time - begin_time))


    def _load_standard_module(self, module_name, cabal = None):
        if not cabal:
            cabal = current_cabal()

        if module_name not in autocompletion.database.get_cabal_modules():
            try:
                m = ghcmod_browse_module(module_name, cabal = cabal)
                autocompletion.database.add_module(m)

            except Exception as e:
                log('Inspecting in-cabal module {0} failed: {1}'.format(module_name, e))

    def _load_standard_module_docs(self, module_name):
        if module_name in autocompletion.database.get_cabal_modules():
            try:
                msg = 'Loading docs for {0}'.format(module_name)
                begin_time = time.clock()
                log('loading docs for standard module {0}'.format(module_name))

                with status_message(msg):
                    in_module = autocompletion.database.get_cabal_modules()[module_name]
                    for decl in in_module.declarations.values():
                        decl.docs = haskell_docs(module_name, decl.name)

                end_time = time.clock()
                log('loaded docs for standard module {0} within {1} seconds'.format(module_name, end_time - begin_time))
            except Exception as e:
                log('Loading docs for in-cabal module {0} failed: {1}'.format(module_name, e))



std_inspector = None



class InspectorAgent(threading.Thread):
    def __init__(self):
        # Call the superclass constructor:
        super(InspectorAgent, self).__init__()
        # Make this thread daemonic so that it won't prevent the program
        # from exiting.
        self.daemon = True
        # Files that need to be re-inspected:
        self.dirty_files_lock = threading.Lock()
        self.dirty_files = []

        self.reinspect_event = threading.Event()

    CABALMSG = 'Compiling Haskell CabalInspector'
    MODULEMSG = 'Compiling Haskell ModuleInspector'

    def run(self):
        # Compile the CabalInspector:
        # TODO: Where to compile it?
        with status_message(InspectorAgent.CABALMSG) as s:

            exit_code, out, err = call_and_wait(['ghc',
                '--make', CABAL_INSPECTOR_SOURCE_PATH,
                '-o', CABAL_INSPECTOR_EXE_PATH,
                '-outputdir', CABAL_INSPECTOR_OBJ_DIR])

            if exit_code != 0:
                s.fail()
                error_msg = u"SublimeHaskell: Failed to compile CabalInspector\n{0}".format(err)
                wait_for_window(lambda w: self.show_errors(w, error_msg))
                # Continue anyway

        # Compile the ModuleInspector:
        with status_message(InspectorAgent.MODULEMSG) as s:

            exit_code, out, err = call_and_wait(['ghc',
                '--make', MODULE_INSPECTOR_SOURCE_PATH,
                '-package', 'ghc',
                '-o', MODULE_INSPECTOR_EXE_PATH,
                '-outputdir', MODULE_INSPECTOR_OBJ_DIR])

            if exit_code != 0:
                s.fail()
                error_msg = u"SublimeHaskell: Failed to compile ModuleInspector\n{0}".format(err)
                wait_for_window(lambda w: self.show_errors(w, error_msg))
                return

        # For first time, inspect all open folders and files
        wait_for_window(lambda w: self.mark_all_files(w))

        # TODO: If compilation failed, we can't proceed; handle this.
        # Periodically wake up and see if there is anything to inspect.
        while True:
            files_to_reinspect = []
            with self.dirty_files_lock:
                files_to_reinspect = self.dirty_files
                self.dirty_files = []
            # Find the cabal project corresponding to each "dirty" file:
            cabal_dirs = []
            standalone_files = []
            for filename in files_to_reinspect:
                d = get_cabal_project_dir_of_file(filename)
                if d is not None:
                    cabal_dirs.append(d)
                else:
                    standalone_files.append(filename)
            # Eliminate duplicate project directories:
            cabal_dirs = list(set(cabal_dirs))
            standalone_files = list(set(standalone_files))
            for i, d in enumerate(cabal_dirs):
                self._refresh_all_module_info(d, i + 1, len(cabal_dirs))
            for f in standalone_files:
                self._refresh_module_info(f)
            self.reinspect_event.wait(AGENT_SLEEP_TIMEOUT)
            self.reinspect_event.clear()

    def mark_all_files(self, window):
        folder_files = []
        for folder in window.folders():
            folder_files.extend(list_files_in_dir_recursively(folder))
        with self.dirty_files_lock:
            self.dirty_files.extend(folder_files)
        self.reinspect_event.set()

    def show_errors(self, window, error_text):
        sublime.set_timeout(lambda: output_error(window, error_text), 0)

    def mark_file_dirty(self, filename):
        "Report that a file should be reinspected."
        with self.dirty_files_lock:
            self.dirty_files.append(filename)
        self.reinspect_event.set()

    def _refresh_all_module_info(self, cabal_dir, index, count):
        "Rebuild module information for all files under the specified directory."
        begin_time = time.clock()
        log('reinspecting project ({0})'.format(cabal_dir))
        # Process all files within the Cabal project:
        # TODO: Only process files within the .cabal file's "src" directory.
        (project_name, cabal_file) = get_cabal_in_dir(cabal_dir)

        with status_message_process('Reinspecting ({0}/{1}) {2}'.format(index, count, project_name), priority = 1) as s:

            # set project and read cabal
            if cabal_file and project_name:
                self._refresh_project_info(cabal_dir, project_name, cabal_file)

            files_in_dir = list_files_in_dir_recursively(cabal_dir)
            haskell_source_files = [x for x in files_in_dir if x.endswith('.hs') and ('dist/build/autogen' not in x)]
            for filename in haskell_source_files:
                self._refresh_module_info(filename)
            end_time = time.clock()
            log('total inspection time: {0} seconds'.format(end_time - begin_time))

    def _refresh_project_info(self, cabal_dir, project_name, cabal_file):
        exit_code, out, err = call_and_wait(
            [CABAL_INSPECTOR_EXE_PATH, cabal_file])

        if exit_code == 0:
            new_info = json.loads(out)

            if 'error' not in new_info:
                if 'executables' in new_info:
                    with autocompletion.projects_lock:
                        autocompletion.projects[project_name] = {
                            'dir': cabal_dir,
                            'cabal': os.path.basename(cabal_file),
                            'executables': new_info['executables'],
                        }

    def _refresh_module_info(self, filename):
        "Rebuild module information for the specified file."
        # TODO: Only do this within Haskell files in Cabal projects.
        # TODO: Skip this file if it hasn't changed since it was last inspected.
        # TODO: Currently the ModuleInspector only delivers top-level functions
        #       with hand-written type signatures. This code should make that clear.
        # If the file hasn't changed since it was last inspected, do nothing:
        if not filename.endswith('.hs'):
            return

        modification_time = os.stat(filename).st_mtime
        if CHECK_MTIME:
            inspection_time = self._get_inspection_time_of_file(filename)
            if modification_time <= inspection_time:
                return

        ghc_opts = get_setting_async('ghc_opts')
        if not ghc_opts:
            ghc_opts = []
        package_db = ghci_package_db()
        if package_db:
            ghc_opts.append('-package-db {0}'.format(package_db))

        ghc_opts_args = [' '.join(ghc_opts)] if ghc_opts else []

        exit_code, stdout, stderr = call_and_wait(
            [MODULE_INSPECTOR_EXE_PATH, filename] + ghc_opts_args, cwd = get_cwd(filename))

        module_inspector_out = MODULE_INSPECTOR_RE.search(stdout)

        # Update only when module is ok
        if exit_code == 0 and module_inspector_out:
            new_info = json.loads(module_inspector_out.group('result'))

            if 'error' not in new_info:
                # # Load standard modules
                if 'imports' in new_info:
                    for mi in new_info['imports']:
                        if 'importName' in mi:
                            std_inspector.load_module_info(mi['importName'])

                # # Remember when this info was collected.
                # new_info['inspectedAt'] = modification_time
                # # Dump the currently-known module info to disk:
                # formatted_json = json.dumps(autocompletion.info, indent=2)
                # with open(OUTPUT_PATH, 'w') as f:
                #     f.write(formatted_json)
                # with autocompletion.info_lock:
                #     autocompletion.info[filename] = new_info
                # autocompletion.module_completions.add(new_info['moduleName'])

                try:
                    def make_import(import_info):
                        import_name = import_info['importName']
                        ret = symbols.Import(import_name, import_info['qualified'], import_info['as'])
                        return (import_name, ret)

                    module_imports = dict(map(make_import, new_info['imports']))
                    import_list = new_info['exportList'] if ('exportList' in new_info and new_info['exportList'] is not None) else []
                    new_module = symbols.Module(new_info['moduleName'], import_list, module_imports, {}, filename)
                    for d in new_info['declarations']:
                        location = symbols.Location(filename, d['line'], d['column'])
                        if d['what'] == 'function':
                            function_type = d['type']
                            if not function_type:
                                # No type signature, try get type with ghcmod_info
                                info = ghcmod_info(filename, new_module.name, d['name'])
                                if info:
                                    function_type = info.type

                            new_module.add_declaration(symbols.Function(d['name'], function_type, d['docs'], location))
                        elif d['what'] == 'type':
                            new_module.add_declaration(symbols.Type(d['name'], d['context'], d['args'], d['docs'], location))
                        elif d['what'] == 'newtype':
                            new_module.add_declaration(symbols.Newtype(d['name'], d['context'], d['args'], d['docs'], location))
                        elif d['what'] == 'data':
                            new_module.add_declaration(symbols.Data(d['name'], d['context'], d['args'], d['docs'], location))
                        elif d['what'] == 'class':
                            new_module.add_declaration(symbols.Class(d['name'], d['context'], d['args'], d['docs'], location))
                        else:
                            new_module.add_declaration(symbols.Declaration(d['name'], 'declaration', d['docs'], location))

                    autocompletion.database.add_file(filename, new_module)

                    for i in new_module.imports.values():
                        std_inspector.load_module_info(i.module)

                except Exception as e:
                    log('Inspecting file {0} failed: {1}'.format(filename, e))

    def _get_inspection_time_of_file(self, filename):
        """Return the time that a file was last inspected.`
        Return zero if it has never been inspected."""
        # TODO: Implement!
        return 0.0
        # with autocompletion.info_lock:
        #     try:
        #         return autocompletion.info[filename]['inspectedAt']
        #     except KeyError:
        #         return 0.0


def list_files_in_dir_recursively(base_dir):
    """Return a list of a all files in a directory, recursively.
    The files will be specified by full paths."""
    files = []
    for dirname, dirnames, filenames in os.walk(base_dir):
        for filename in filenames:
            files.append(os.path.join(base_dir, dirname, filename))
    return files



inspector = None



class SublimeHaskellAutocomplete(sublime_plugin.EventListener):
    def __init__(self):
        self.local_settings = {
            'enable_ghc_mod': None,
            'use_cabal_dev': None,
            'cabal_dev_sandbox': None,
        }

        for s in self.local_settings.keys():
            self.local_settings[s] = get_setting(s)

        # Subscribe to settings changes to update data
        get_settings().add_on_change('enable_ghc_mod', lambda: self.on_setting_changed())

    def on_setting_changed(self):
        same = True
        for k, v in self.local_settings.items():
            r = get_setting(k)
            same = same and v == r
            self.local_settings[k] = r

        # Update cabal status of active view
        window = sublime.active_window()
        if window:
            view = window.active_view()
            if view:
                self.set_cabal_status(view)

        if not same:
            # TODO: Changed completion settings! Update autocompletion data properly
            # For now at least try to load cabal modules info
            std_inspector.load_cabal_info()
            pass

    def get_special_completions(self, view, prefix, locations):

        # Contents of the current line up to the cursor
        line_contents = get_line_contents(view, locations[0])

        # Autocompletion for LANGUAGE pragmas
        if get_setting('auto_complete_language_pragmas'):
            # TODO handle multiple selections
            match_language = LANGUAGE_RE.match(line_contents)
            if match_language:
                return [(unicode(c),) * 2 for c in autocompletion.language_completions]

        # Autocompletion for import statements
        if get_setting('auto_complete_imports'):
            match_import = IMPORT_RE.match(line_contents)
            if match_import:
                import_completions = [(unicode(c),) * 2 for c in autocompletion.get_current_module_completions()]

                # Right after "import "? Propose "qualified" as well!
                qualified_match = IMPORT_QUALIFIED_POSSIBLE_RE.match(line_contents)
                if qualified_match:
                    qualified_prefix = qualified_match.group('qualifiedprefix')
                    if qualified_prefix == "" or "qualified".startswith(qualified_prefix):
                        import_completions.insert(0, (u"qualified", "qualified "))

                return import_completions

        return None

    def on_query_completions(self, view, prefix, locations):
        if not is_haskell_source(view):
            return []

        begin_time = time.clock()
        # Only suggest symbols if the current file is part of a Cabal project.

        completions = autocompletion.get_import_completions(view, prefix, locations)

        if not completions:
            completions = autocompletion.get_completions(view, prefix, locations)

        end_time = time.clock()
        log('time to get completions: {0} seconds'.format(end_time - begin_time))
        # Don't put completions with special characters (?, !, ==, etc.)
        # into completion because that wipes all default Sublime completions:
        # See http://www.sublimetext.com/forum/viewtopic.php?t=8659
        # TODO: work around this
        comp = [c for c in completions if NO_SPECIAL_CHARS_RE.match(c[0].split('\t')[0])]
        if get_setting('inhibit_completions') and len(comp) != 0:
            return (comp, sublime.INHIBIT_WORD_COMPLETIONS | sublime.INHIBIT_EXPLICIT_COMPLETIONS)
        return comp

    def set_cabal_status(self, view):
        filename = view.file_name()
        if filename:
            (cabal_dir, project_name) = get_cabal_project_dir_and_name_of_file(filename)
            cabal = 'cabal-dev' if get_setting_async('use_cabal_dev') else 'cabal'
            if project_name:
                view.set_status('sublime_haskell_cabal', '{0}: {1}'.format(cabal, project_name))

    def on_new(self, view):
        self.set_cabal_status(view)
        filename = view.file_name()
        if filename:
            inspector.mark_file_dirty(filename)

    def on_load(self, view):
        self.set_cabal_status(view)

    def on_activated(self, view):
        self.set_cabal_status(view)

    def on_post_save(self, view):
        filename = view.file_name()
        if filename:
            inspector.mark_file_dirty(filename)

    def on_query_context(self, view, key, operator, operand, match_all):
        if key == 'auto_completion_popup':
            return get_setting('auto_completion_popup')
        elif key == 'is_haskell_source':
            return is_haskell_source(view)
        elif key == "is_module_completion" or key == "is_import_completion":
            chars = {
                "is_module_completion": '.',
                "is_import_completion": '(' }

            region = view.sel()[0]
            if region.a != region.b:
                return False
            word_region = view.word(region)
            preline = get_line_contents_before_region(view, word_region)
            preline += chars[key]
            return can_complete_qualified_symbol(get_qualified_symbol(preline))
        else:
            return False



def plugin_loaded():
    global MODULE_INSPECTOR_SOURCE_PATH
    global MODULE_INSPECTOR_EXE_PATH
    global MODULE_INSPECTOR_OBJ_DIR
    global CABAL_INSPECTOR_SOURCE_PATH
    global CABAL_INSPECTOR_EXE_PATH
    global CABAL_INSPECTOR_OBJ_DIR
    global OUTPUT_PATH

    package_path = sublime_haskell_package_path()

    MODULE_INSPECTOR_SOURCE_PATH = os.path.join(package_path, 'ModuleInspector.hs')
    MODULE_INSPECTOR_EXE_PATH = os.path.join(package_path, 'ModuleInspector')
    MODULE_INSPECTOR_OBJ_DIR = os.path.join(package_path, 'obj/ModuleInspector')
    CABAL_INSPECTOR_SOURCE_PATH = os.path.join(package_path, 'CabalInspector.hs')
    CABAL_INSPECTOR_EXE_PATH = os.path.join(package_path, 'CabalInspector')
    CABAL_INSPECTOR_OBJ_DIR = os.path.join(package_path, 'obj/CabalInspector')
    OUTPUT_PATH = os.path.join(package_path, 'module_info.cache')

    global std_inspector
    std_inspector = StandardInspectorAgent()
    std_inspector.start()

    global inspector
    inspector = InspectorAgent()
    inspector.start()

if int(sublime.version()) < 3000:
    plugin_loaded()<|MERGE_RESOLUTION|>--- conflicted
+++ resolved
@@ -6,27 +6,19 @@
 import threading
 import time
 
-<<<<<<< HEAD
 if int(sublime.version()) < 3000:
     from sublime_haskell_common import *
     import symbols
-    from ghci import ghci_info
+    from ghci import ghci_info, ghci_package_db
     from haskell_docs import haskell_docs
     from ghcmod import ghcmod_browse_module, ghcmod_info
 else:
     from SublimeHaskell.sublime_haskell_common import *
     import SublimeHaskell.symbols as symbols
-    from SublimeHaskell.ghci import ghci_info
+    from SublimeHaskell.ghci import ghci_info, ghci_package_db
     from SublimeHaskell.haskell_docs import haskell_docs
     from SublimeHaskell.ghcmod import ghcmod_browse_module, ghcmod_info
 
-=======
-from sublime_haskell_common import *
-import symbols
-from ghci import ghci_info, ghci_package_db
-from haskell_docs import haskell_docs
-from ghcmod import ghcmod_browse_module, ghcmod_info
->>>>>>> ae9771cb
 
 # If true, files that have not changed will not be re-inspected.
 CHECK_MTIME = True
