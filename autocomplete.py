import json
import os
import os.path
import re
import sublime
import sublime_plugin
import threading
import time
import sys

if int(sublime.version()) < 3000:
    from sublime_haskell_common import *
    import symbols
    import cache
    import hdocs
    from ghci import ghci_info
    from haskell_docs import haskell_docs
    from hdevtools import start_hdevtools, stop_hdevtools
    from parseoutput import write_panel
    import hsdev
else:
    from SublimeHaskell.sublime_haskell_common import *
    import SublimeHaskell.symbols as symbols
    import SublimeHaskell.cache as cache
    import SublimeHaskell.hdocs as hdocs
    from SublimeHaskell.ghci import ghci_info
    from SublimeHaskell.haskell_docs import haskell_docs
    from SublimeHaskell.hdevtools import start_hdevtools, stop_hdevtools
    from SublimeHaskell.parseoutput import write_panel
    import SublimeHaskell.hsdev as hsdev


# If true, files that have not changed will not be re-inspected.
CHECK_MTIME = True

HSDEV_CACHE_PATH = None

# The agent sleeps this long between inspections.
AGENT_SLEEP_TIMEOUT = 60.0

# Checks if we are in a LANGUAGE pragma.
LANGUAGE_RE = re.compile(r'.*{-#\s+LANGUAGE.*')

WORD_RE = re.compile(r'^(?P<word>[\w\d\'\.]*)(?P<tail>.*)')

# Checks if we are in an import statement.
IMPORT_RE = re.compile(r'.*import(\s+qualified)?\s+')
IMPORT_RE_PREFIX = re.compile(r'^\s*import(\s+qualified)?\s+(.*)$')
IMPORT_QUALIFIED_POSSIBLE_RE = re.compile(r'.*import\s+(?P<qualifiedprefix>\S*)$')

# Checks if a word contains only alhanums, -, and _, and dot
NO_SPECIAL_CHARS_RE = re.compile(r'^(\w|[\-\.])*$')

# Get symbol qualified prefix and its name
SYMBOL_RE = re.compile(r'((?P<module>[A-Z][\w\d]*(\.[A-Z][\w\d\']*)*)\.)?((?P<identifier>(\w[\w\d\']*)?)|(?P<operator>[!#$%&*+\./<=>?@\\\^|\-~:]+))$')
# Get import name
IMPORT_MODULE_RE = re.compile(r'import(\s+qualified)?\s+(?P<module>[A-Z][\w\d\']*(\.[A-Z][\w\d\']*)*)\b')
# SYMBOL_RE = re.compile(r'((?P<module>\w+(\.\w+)*)\.)?(?P<identifier>((\w*)|([]*)))$')
# Get symbol module scope and its name within import statement
IMPORT_SYMBOL_RE = re.compile(r'import(\s+qualified)?\s+(?P<module>[A-Z][\w\d\']*(\.[A-Z][\w\d\']*)*)(\s+as\s+(?P<as>[A-Z][\w\d\']*))?\s*\(.*?((?P<identifier>[a-z][\w\d\']*)|(?P<operator>[!#$%&*+\./<=>?@\\\^|\-~:]+))$')

def is_scanned_source(view = None):
    window, view, file_shown_in_view = get_haskell_command_window_view_file_project(view)
    if file_shown_in_view is None:
        return False
    m = hsdev_client.module(file = file_shown_in_view)
    return m is not None

def is_in_project(view = None):
    window, view, file_shown_in_view = get_haskell_command_window_view_file_project(view)
    if file_shown_in_view is None:
        return False
    m = hsdev_client.module(file = file_shown_in_view)
    if m is None:
        return False
    return m.location.project is not None

def get_line_contents(view, location):
    """
    Returns contents of line at the given location.
    """
    return view.substr(sublime.Region(view.line(location).a, location))

def logged(v, fmt = '{0}'):
    log(fmt.format(v), log_trace)
    return v

def get_line_contents_at_region(view, region):
    """
    Returns (before, at, after)
    """
    line_region = view.line(region)

    before = view.substr(sublime.Region(line_region.a, region.a))
    at = view.substr(region)
    after = view.substr(sublime.Region(region.b, line_region.b))
    return (before, at, after)

def get_line_contents_before_region(view, region):
    """
    Returns contents of line before the given region (including it).
    """
    (before, at, _) = get_line_contents_at_region(view, region)
    return before + at

def get_qualified_name(s):
    """
    'bla bla bla Data.List.fo' -> ('Data.List', 'Data.List.fo')
    """
    if len(s) == 0:
        return ('', '')
    quals = s.split()[-1].split('.')
    filtered = map(lambda s: list(filter(lambda c: c.isalpha() or c.isdigit() or c == '_', s)), quals)
    return ('.'.join(filtered[0:len(filtered) - 1]), '.'.join(filtered))

def get_qualified_symbol(line):
    """
    Get module context of symbol and symbol itself
    Returns (module, name, is_import_list, is_operator), where module (or one of) can be None
    """
    res = IMPORT_SYMBOL_RE.search(line)
    if res:
        return (res.group('module'), res.group('identifier') or res.group('operator'), True, bool(res.group('operator')))
    res = IMPORT_MODULE_RE.search(line)
    if res:
        return (res.group('module'), None, False, False)
    res = SYMBOL_RE.search(line)
    # res always match
    return (res.group('module'), res.group('identifier') or res.group('operator'), False, bool(res.group('operator')))

def get_qualified_symbol_at_region(view, region):
    """
    Get module context of symbol and symbol itself for line before (and with) word on region
    Returns (module, name), where module (or one of) can be None
    """
    (before, at, after) = get_line_contents_at_region(view, region)
    res = WORD_RE.match(after)
    if res:
        at = at + res.group('word')
    return get_qualified_symbol(before + at)


# Gets available LANGUAGE options and import modules from ghc-mod
def get_ghcmod_language_pragmas():

    if get_setting_async('enable_ghc_mod'):
        return call_ghcmod_and_wait(['lang']).splitlines()

    return []


# Autocompletion data
class AutoCompletion(object):
    """Information for completion"""
    def __init__(self):
        self.language_pragmas = get_ghcmod_language_pragmas()

        # cabal name => set of modules, where cabal name is 'cabal' for cabal or sandbox path for cabal-devs
        self.module_completions = LockedObject({})

        # keywords
        # TODO: keywords can't appear anywhere, we can suggest in right places
        self.keyword_completions = map(
            lambda k: (k + '\t(keyword)', k),
            ['case', 'data', 'instance', 'type', 'where', 'deriving', 'import', 'module'])

        self.current_filename = None

    @hsdev.use_hsdev
    def get_completions(self, view, prefix, locations):
        "Get all the completions that apply to the current file."

        current_file_name = view.file_name()

        if not current_file_name:
            return []

        self.current_filename = current_file_name
        line_contents = get_line_contents(view, locations[0])
        (qualified_module, symbol_name, is_import_list, is_operator) = get_qualified_symbol(line_contents)
        qualified_prefix = '{0}.{1}'.format(qualified_module, symbol_name) if qualified_module else symbol_name

        suggestions = []
        if is_import_list:
            current_project = hsdev_client.module(file = current_file_name).location.project
            if current_project:
                project_modules = [m.name for m in hsdev_client.list_modules(project = current_project)]
                if qualified_module in project_modules:
                    suggestions = hsdev_client.module(name = qualified_name, project = current_project).declarations.values()
            if not suggestions:
                suggestions = hsdev_client.module(name = qualified_name, cabal = current_is_cabal(), sandbox = current_sandbox()).declarations.values()
        else:
            suggestions = hsdev_client.complete(qualified_prefix, current_file_name, sandbox = current_sandbox()) or []
            if not suggestions:
                suggestions = hsdev_client.scope(current_file_name, sandbox = current_sandbox(), global_scope = True, prefix = qualified_prefix) or []
            if not suggestions:
                suggestions = hsdev_client.symbol(prefix = qualified_prefix) or []

        return list(set([s.suggest() for s in suggestions]))

    @hsdev.use_hsdev
    def completions_for_module(self, module, filename = None):
        """
        Returns completions for module
        """
        if not module:
            return []
        return map(lambda d: d.suggest(), hsdev_client.module(name = module, file = filename).declarations.values())

    def completions_for(self, module_name, filename = None):
        """
        Returns completions for module
        """
        return self.completions_for_module(module_name, filename)

    @hsdev.use_hsdev
    def get_import_completions(self, view, prefix, locations):

        self.current_filename = view.file_name()
        line_contents = get_line_contents(view, locations[0])

<<<<<<< HEAD
        # Autocompletion for LANGUAGE pragmas
        if get_setting_async('auto_complete_language_pragmas'):
            match_language = LANGUAGE_RE.match(line_contents)
            if match_language:
                return [(to_unicode(c),) * 2 for c in self.language_completions]

=======
>>>>>>> 63e2d300
        # Autocompletion for import statements
        if get_setting('auto_complete_imports'):
            match_import_list = IMPORT_SYMBOL_RE.search(line_contents)
            if match_import_list:
                module_name = match_import_list.group('module')
                import_list_completions = []

                import_list_completions.extend(self.completions_for(module_name, self.current_filename))

                return import_list_completions

            match_import = IMPORT_RE_PREFIX.match(line_contents)
            if match_import:
                (qualified, pref) = match_import.groups()
                import_completions = self.get_module_completions_for(pref)

                # Right after "import "? Propose "qualified" as well!
                qualified_match = IMPORT_QUALIFIED_POSSIBLE_RE.match(line_contents)
                if qualified_match:
                    qualified_prefix = qualified_match.group('qualifiedprefix')
                    if qualified_prefix == "" or "qualified".startswith(qualified_prefix):
                        import_completions.insert(0, (u"qualified", "qualified "))

                return list(set(import_completions))

        return []

    def get_special_completions(self, view, prefix, locations):

        # Contents of the current line up to the cursor
        line_contents = get_line_contents(view, locations[0])

        # Autocompletion for LANGUAGE pragmas
        if get_setting('auto_complete_language_pragmas'):
            # TODO handle multiple selections
            match_language = LANGUAGE_RE.match(line_contents)
            if match_language:
                return [(to_unicode(c),) * 2 for c in self.language_pragmas]

        return []

    @hsdev.use_hsdev
    def get_module_completions_for(self, qualified_prefix, modules = None):
        def module_next_name(mname):
            """
            Returns next name for prefix
            pref = Control.Con, mname = Control.Concurrent.MVar, result = Concurrent.MVar
            """
            suffix = mname.split('.')[(len(qualified_prefix.split('.')) - 1):]
            # Sublime replaces full module name with suffix, if it contains no dots?
            return suffix[0]

        module_list = modules if modules else self.get_current_module_completions()
        return list(set((module_next_name(m) + '\t(module)', module_next_name(m)) for m in module_list if m.startswith(qualified_prefix)))

    @hsdev.use_hsdev
    def get_current_module_completions(self):
        return set([m.name for m in hsdev_client.scope_modules(self.current_filename, sandbox = current_sandbox())])


autocompletion = AutoCompletion()



def can_complete_qualified_symbol(info):
    """
    Helper function, returns whether sublime_haskell_complete can run for (module, symbol, is_import_list)
    """
    (module_name, symbol_name, is_import_list, is_operator) = info
    if not module_name:
        return False

    if is_import_list:
        return module_name in autocompletion.get_current_module_completions()
    else:
        return list(filter(lambda m: m.startswith(module_name), autocompletion.get_current_module_completions())) != []

class SublimeHaskellComplete(SublimeHaskellTextCommand):
    """ Shows autocompletion popup """
    def run(self, edit, characters):
        for region in self.view.sel():
            self.view.insert(edit, region.end(), characters)

        if can_complete_qualified_symbol(get_qualified_symbol_at_region(self.view, self.view.sel()[0])):
            self.view.run_command("hide_auto_complete")
            sublime.set_timeout(self.do_complete, 1)

    def do_complete(self):
        self.view.run_command("auto_complete")



class SublimeHaskellBrowseDeclarations(SublimeHaskellTextCommand):
    def run(self, edit):
        self.declarations = []
        decls = hsdev_client.scope(self.view.file_name(), global_scope = True, sandbox = current_sandbox())

        for decl in decls:
            self.declarations.append([decl.brief(), decl.module.name])

        self.window.show_quick_panel(self.declarations, self.on_done)

    def on_done(self, idx):
        if idx == -1:
            return
        


class SublimeHaskellBrowseDeclarations(SublimeHaskellTextCommand):
    """
    Show all available declarations from current cabal and opened projects
    """
    def run(self, edit):
        self.decls = []
        self.declarations = []

        self.decls = hsdev_client.scope(self.view.file_name(), global_scope = True, sandbox = current_sandbox())

        if not self.decls:
            show_status_message("Can't get scope for {0}".format(self.view.file_name()), False)

        for decl in self.decls:
            self.declarations.append([decl.module.name + ': ' + decl.brief()])

        self.view.window().show_quick_panel(self.declarations, self.on_done)

    def on_done(self, idx):
        if idx == -1:
            return

        decl = self.decls[idx]

        show_declaration_info(self.view, decl)



class SublimeHaskellFindDeclarations(SublimeHaskellWindowCommand):
    def run(self):
        self.window.show_input_panel("Search string", "", self.on_done, self.on_change, self.on_cancel)

    def on_done(self, input):
        self.decls = hsdev_client.symbol(find = input)
        if not self.decls:
            show_status_message("Nothing found for: {0}".format(input))
            return

        self.window.show_quick_panel([[decl.module.name + ': ' + decl.brief(), str(decl.location)] for decl in self.decls], self.on_select)

    def on_change(self, input):
        pass

    def on_cancel(self):
        pass

    def on_select(self, idx):
        if idx == -1:
            return

        decl = self.decls[idx]

        show_declaration_info(self.window.active_view(), decl)



class SublimeHaskellHayoo(SublimeHaskellWindowCommand):
    def run(self):
        self.window.show_input_panel("Search string", "", self.on_done, self.on_change, self.on_cancel)

    def on_done(self, input):
        self.decls = hsdev_client.hayoo(input)
        if not self.decls:
            show_status_message("Nothing found for: {0}".format(input))
            return

        self.window.show_quick_panel([[decl.module.name + ': ' + decl.brief(), str(decl.location)] for decl in self.decls], self.on_select)

    def on_change(self, input):
        pass

    def on_cancel(self):
        pass

    def on_select(self, idx):
        if idx == -1:
            return

        decl = self.decls[idx]
        
        show_declaration_info(self.window.active_view(), decl)



class SublimeHaskellSearch(SublimeHaskellWindowCommand):
    def run(self):
        self.window.show_input_panel("Search string", "", self.on_done, self.on_change, self.on_cancel)

    def on_done(self, input):
        self.decls = []
        self.decls.extend(hsdev_client.symbol(find = input) or [])
        self.decls.extend(hsdev_client.hayoo(input) or [])
        if not self.decls:
            show_status_message("Nothing found for: {0}".format(input))
            return

        self.window.show_quick_panel([[decl.module.name + ': ' + decl.brief(), str(decl.location)] for decl in self.decls], self.on_select)

    def on_change(self, input):
        pass

    def on_cancel(self):
        pass

    def on_select(self, idx):
        if idx == -1:
            return

        decl = self.decls[idx]

        show_declaration_info(self.window.active_view(), decl)



# General goto command
class SublimeHaskellGoTo(SublimeHaskellWindowCommand):
    def run(self, project = False):
        self.files = []
        self.declarations = []
        decls = []

        self.view = self.window.active_view()
        self.current_filename = self.view.file_name()
        (self.line, self.column) = self.view.rowcol(self.view.sel()[0].a)

        if project:
            current_project = hsdev_client.module(file = self.current_filename).location.project
            if not current_project:
                show_status_message('File {0} is not in project'.format(self.current_filename), False)
                return

            decls = self.qualified_decls(self.sorted_decls(hsdev_client.symbol(project = current_project)))
            self.declarations = [[decl.brief(), decl.location.position()] for decl in decls]
        else:
            decls = self.sorted_decls(hsdev_client.symbol(file = self.current_filename, locals = True))
            self.declarations = [[(decl.location.column * ' ') + decl.brief()] for decl in decls]
        self.files = [decl.location for decl in decls]

        if not decls:
            return

        self.window.show_quick_panel(self.declarations, self.on_done, 0, self.closest_idx(decls), self.on_highlighted)

    def qualified_decls(self, decls):
        for decl in decls:
            decl.make_qualified()
        return decls

    def sorted_decls(self, decls):
        return list(sorted(decls, key = lambda d: (d.location.filename, d.location.line)))

    def closest_idx(self, decls):
        fdecls = list(filter(
            lambda d: d[1].location.filename == self.current_filename,
            enumerate(decls)))
        if not fdecls:
            return -1
        return min(fdecls, key = lambda d: abs(d[1].location.line - self.line))[0]

    def on_done(self, idx):
        if idx == -1:
            return
        self.open(self.files[idx])

    def on_highlighted(self, idx):
        if idx == -1:
            return
        self.open(self.files[idx], True)

    def open(self, location, transient = False):
        log('location is {0}'.format(location.position()), log_trace)
        view = self.window.open_file(location.position(), sublime.ENCODED_POSITION | sublime.TRANSIENT if transient else sublime.ENCODED_POSITION)



class SublimeHaskellGoToAnyDeclaration(SublimeHaskellWindowCommand):
    def run(self):
        self.files = []
        self.declarations = []

        decls = hsdev_client.symbol(source = True)

        for decl in decls:
            self.files.append([decl.location.filename, str(decl.location.line), str(decl.location.column)])
            self.declarations.append([decl.brief(), decl.location.position()])

        self.window.show_quick_panel(self.declarations, self.on_done)

    def on_done(self, idx):
        if idx == -1:
            return
        self.window.open_file(':'.join(self.files[idx]), sublime.ENCODED_POSITION)



<<<<<<< HEAD
class SublimeHaskellReinspectCabalCommand(SublimeHaskellWindowCommand):
    def run(self, old_cabal = None, new_cabal = None):
        if old_cabal is not None:
            hsdev_client.remove(cabal = is_cabal(old_cabal), sandboxes = as_sandboxes(old_cabal))
        if new_cabal is not None:
            hsdev_client.scan(cabal = is_cabal(new_cabal), sandboxes = as_sandboxes(new_cabal))

class SublimeHaskellReinspectAll(SublimeHaskellWindowCommand):
    def run(self):
        if hsdev_inspector.agent_connected():
            hsdev_client.remove_all()
            hsdev_inspector.start_inspect()
        else:
            show_status_message("inspector not connected", isok=False)


class SublimeHaskellSymbolInfoCommand(SublimeHaskellTextCommand):
    """
    Show information about selected symbol

    """
    def run(self, edit, filename = None, module_name = None, package_name = None, project_name = None, cabal = None, decl = None):
        if decl and (filename or module_name):
            self.full_name = decl
            self.current_file_name = filename
            self.candidates = hsdev_client.symbol(
                name = decl,
                project = project_name,
                file = self.current_file_name,
                module = module_name,
                package = package_name,
                cabal = is_cabal(cabal),
                sandbox = as_sandboxes(cabal))
        else:
            self.current_file_name = self.view.file_name()

            (module_word, ident, _, _) = get_qualified_symbol_at_region(self.view, self.view.sel()[0])

            if ident is None: # module
                self.view.window().run_command('sublime_haskell_browse_module', {
                    'module_name': module_word,
                    'scope': self.current_file_name })
=======
            else:
                imported_symbol_not_found = True

        if imported_symbol_not_found or not candidates:
            browse_for_module = False
            browse_module_candidate = None
            with autocompletion.database.modules as modules:
                if full_name in modules:
                    # Browse symbols in module
                    browse_for_module = True
                    browse_module_candidate = symbols.get_preferred_module(modules[full_name], current_file_name)

            if browse_for_module:
                if browse_module_candidate:
                    self.view.window().run_command('sublime_haskell_browse_module', {
                        'module_name': browse_module_candidate.name,
                        'filename': current_file_name })
                    return
                else:
                    show_status_message("No info about module {0}".format(full_name))
                    return
            elif not candidates:
                # Sometimes ghc-mod returns no info about module, but module exists
                # So there are no info about valid symbol
                # But if user sure, that symbol exists, he can force to call for ghci to get info
                import_list = []
                with autocompletion.database.files as files:
                    if current_file_name in files:
                        import_list.extend(files[current_file_name].imports.keys())

                if module_word:
                    # Full qualified name, just call to ghci_info
                    info = ghci_info(module_word, ident)
                    if info:
                        self.show_symbol_info(info)
                        return
                elif import_list:
                    # Allow user to select module
                    self.candidates = [(m, ident) for m in import_list]
                    self.view.window().show_quick_panel([
                        ['Select imported module', 'from where {0} may be imported'.format(ident)],
                        ['No, thanks', '']], self.on_import_selected)
                    return

                show_status_message('Symbol "{0}" not found'.format(ident), False)
>>>>>>> 63e2d300
                return

            if not module_word and not ident:
                show_status_message('No symbol selected', False)
                return

            self.full_name = '{0}.{1}'.format(module_word, ident) if module_word else ident

            self.candidates = (hsdev_client.whois(self.full_name, self.current_file_name, sandbox = current_sandbox()) or [])[:1]

            if not self.candidates:
                self.candidates = hsdev_client.lookup(self.full_name, self.current_file_name, sandbox = current_sandbox())

            if not self.candidates:
                self.candidates = hsdev_client.symbol(name = self.full_name)

        if not self.candidates:
            show_status_message('Symbol {0} not found'.format(self.full_name))
            return

        if len(self.candidates) == 1:
            self.show_symbol_info(self.candidates[0])
            return

        self.view.window().show_quick_panel([[c.qualified_name(), c.location_string()] for c in self.candidates], self.on_done)

    def on_done(self, idx):
        if idx == -1:
            return
        self.show_symbol_info(self.candidates[idx])

    def on_import_selected(self, idx):
        if idx == 0: # Yes, select imported module
            sublime.set_timeout(
<<<<<<< HEAD
                lambda: self.view.window().show_quick_panel(['{0}.{1}'.format(i[0], i[1]) for i in self.candidates], self.on_candidate_selected), 0)
=======
                lambda: self.view.window().show_quick_panel(['{0}.{1}'.format(i[0], i[1]) for i in self.candidates], 
                                                             self.on_candidate_selected), 10
            )
>>>>>>> 63e2d300

    def on_candidate_selected(self, idx):
        if idx == -1:
            return

        (module_name, ident_name) = self.candidates[idx]
        info = hsdev_client.whois('{0}.{1}'.format(module_name, ident_name), self.view.file_name(), sandbox = current_sandbox())

        if info:
            self.show_symbol_info(info[0])
        else:
            show_status_message("Can't get info for {0}.{1}".format(module_name, ident_name), False)

    def show_symbol_info(self, decl):
        show_declaration_info_panel(self.view, decl)

# Show symbol info for declaration via calling command
def show_declaration_info(view, decl):
    if decl.by_hayoo():
        show_declaration_info_panel(view, decl)
        return

    info = {}
    info['decl'] = decl.name
    info['module_name'] = decl.module.name
    if decl.by_source():
        info['filename'] = decl.location.filename
        if decl.location.project:
            info['project_name'] = decl.location.project
    if decl.by_cabal() and decl.location.package.name:
        info['package_name'] = decl.location.package.name
        info['cabal'] = decl.location.cabal

    sublime.set_timeout(lambda: view.run_command('sublime_haskell_symbol_info', info), 0)

def show_declaration_info_panel(view, decl):
    write_panel(view.window(), decl.detailed(), 'sublime_haskell_symbol_info', syntax = 'HaskellSymbolInfo')

class SublimeHaskellInsertImportForSymbol(SublimeHaskellTextCommand):
    """
    Insert import for symbol
    """
    def run(self, edit, filename = None, decl = None, module_name = None):
        self.full_name = decl
        self.current_file_name = filename
        self.edit = edit

        if module_name is not None:
            self.add_import(module_name)
            return

        if not self.current_file_name:
            self.current_file_name = self.view.file_name()

        if not self.full_name:
            (module_word, ident, _, _) = get_qualified_symbol_at_region(self.view, self.view.sel()[0])
            self.full_name = '{0}.{1}'.format(module_word, ident) if module_word else ident

        if hsdev_client.whois(self.full_name, self.current_file_name, sandbox = current_sandbox()):
            show_status_message('Symbol {0} already in scope'.format(self.full_name))
            return

        self.candidates = hsdev_client.lookup(self.full_name, self.current_file_name, sandbox = current_sandbox())

        if not self.candidates:
            show_status_message('Symbol {0} not found'.format(self.full_name))
            return

        if len(self.candidates) == 1:
            self.add_import(self.candidates[0].module.name)
            return

        self.view.window().show_quick_panel([[c.module.name] for c in self.candidates], self.on_done)

    def add_import(self, module_name):
        cur_module = hsdev_client.module(file = self.current_file_name)
        imports = sorted(cur_module.imports, key = lambda i: i.location.line)
        after = [i for i in imports if i.module > module_name]

        insert_line = 0
        insert_gap = False

        if len(after) > 0:
            # Insert before after[0]
            insert_line = after[0].location.line - 1
        elif len(imports) > 0:
            # Insert after all imports
            insert_line = imports[-1].location.line
        elif len(cur_module.declarations) > 0:
            # Insert before first declaration
            insert_line = min([d.location.line for d in cur_module.declarations.values()]) - 1
            insert_gap = True
        else:
            # Insert at the end of file
            insert_line = self.view.rowcol(self.view.size())[0]

        insert_text = 'import {0}\n'.format(module_name) + ('\n' if insert_gap else '')

        pt = self.view.text_point(insert_line, 0)
        self.view.insert(self.edit, pt, insert_text)

        show_status_message('Import {0} added'.format(module_name), True)

    def on_done(self, idx):
        if idx == -1:
            return
        self.view.run_command('sublime_haskell_insert_import_for_symbol', {
            'filename': self.current_file_name,
            'module_name': self.candidates[idx].module.name })


class SublimeHaskellClearImports(SublimeHaskellTextCommand):
    def run(self, edit, filename = None):
        self.current_file_name = filename
        self.edit = edit

        if not self.current_file_name:
            self.current_file_name = self.view.file_name()

        cur_module = hsdev_client.module(file = self.current_file_name)
        if not cur_module:
            log("module not scanned")
            return

        imports = sorted(cur_module.imports, key = lambda i: i.location.line)

        (exit_code, cleared, err) = call_and_wait(['hsclearimports', self.current_file_name, '--max-import-list', '16'])
        if exit_code != 0:
            log('hsclearimports error: {0}'.format(err), log_error)
            return

        new_imports = cleared.splitlines()

        if len(imports) != len(new_imports):
            log('different number of imports: {0} and {1}'.format(len(imports), len(new_imports)), log_error)
            return

        for i, ni in zip(imports, new_imports):
            pt = self.view.text_point(i.location.line - 1, 0)
            self.view.replace(edit, self.view.line(pt), ni)

class SublimeHaskellBrowseModule(SublimeHaskellWindowCommand):
    """
    Browse module symbols
    """
    def run(self, module_name = None, package_name = None, project_name = None, filename = None, cabal = None, scope = None):
        self.candidates = []

        m = None
        if filename:
            m = hsdev_client.module(
                file = filename,
                package = package_name,
                project = project_name,
                cabal = is_cabal(cabal),
                sandbox = as_sandboxes(cabal))
            if not m:
                show_status_message('Module {0} not found'.format(filename))
                return

        if module_name:
            ms = []
            if scope:
                ms = [m for m in hsdev_client.scope_modules(
                    scope,
                    sandbox = as_sandboxes(cabal)) if m.name == module_name]
            else:
                ms = [m for m in hsdev_client.list_modules(
                    packages = package_name,
                    projects = project_name,
                    cabal = is_cabal(cabal),
                    sandboxes = as_sandboxes(cabal)) if m.name == module_name]

            if len(ms) == 0:
                show_status_message('Module {0} not found'.format(module_name))
                return
            if len(ms) == 1:
                m = hsdev_client.module(
                    name = module_name,
                    package = package_name,
                    project = project_name,
                    cabal = is_cabal(cabal),
                    sandbox = as_sandboxes(cabal))
            else:
                self.candidates.extend([(m, [m.name, m.location_string()]) for m in ms])

        if m:
            decls = list(m.declarations.values())
            self.candidates = sorted(decls, key = lambda d: d.brief())

            self.window.show_quick_panel([[decl.brief(), decl.docs.splitlines()[0] if decl.docs else ''] for decl in self.candidates], self.on_symbol_selected)
            return

        if not self.candidates:
            self.candidates.extend([(m, [m.name, m.location_string()]) for m in hsdev_client.list_modules(
                cabal = current_is_cabal(), sandboxes = current_sandboxes())])
            self.candidates.extend([(m, [m.name, m.location_string()]) for m in hsdev_client.list_modules(
                source = True)])

        self.candidates.sort(key = lambda c: c[1][0])

        self.window.show_quick_panel([c[1] for c in self.candidates], self.on_done)

    def on_done(self, idx):
        if idx == -1:
            return

        m = self.candidates[idx][0]

        info = {}
        info['module_name'] = m.name
        if m.by_source():
            info['filename'] = m.location.filename
            if m.location.project:
                info['project_name'] = m.location.project
        if m.by_cabal() and m.location.package.name:
            info['package_name'] = m.location.package.name
            info['cabal'] = m.location.cabal

        sublime.set_timeout(lambda: self.window.run_command('sublime_haskell_browse_module', info), 0)

    def on_symbol_selected(self, idx):
        if idx == -1:
            return

        candidate = self.candidates[idx]

        show_declaration_info(self.window.active_view(), candidate)

class SublimeHaskellGoToDeclaration(SublimeHaskellTextCommand):
    def run(self, edit):
        (module_word, ident, _, _) = get_qualified_symbol_at_region(self.view, self.view.sel()[0])

        full_name = '.'.join([module_word, ident]) if module_word else ident

        current_file_name = self.view.file_name()
        current_project = get_cabal_project_dir_of_file(current_file_name)

        candidate = list(filter(lambda d: d.by_source(), hsdev_client.whois(full_name, current_file_name, sandbox = current_sandbox())))

        if candidate and candidate[0].location and candidate[0].location.filename:
            self.view.window().open_file(candidate[0].location.position(), sublime.ENCODED_POSITION)
            return

        candidates = hsdev_client.symbol(name = full_name, source = True)

        module_candidates = [m for m in hsdev_client.list_modules(source = True) if m.name == full_name]

        if not candidates and not module_candidates:
            show_status_message('Declaration {0} not found'.format(ident), False)
            return

        if len(candidates) + len(module_candidates) == 1:
            if len(candidates) == 1:
                self.view.window().open_file(candidates[0].location.position(), sublime.ENCODED_POSITION)
                return
            if len(module_candidates) == 1:
                self.view.window().open_file(module_candidates[0].location.position(), sublime.ENCODED_POSITION)
                return

        # many candidates
        self.select_candidates = [([c.brief(), c.location.position()], True) for c in candidates] + [([m.name, m.location.filename], False) for m in module_candidates]
        self.view.window().show_quick_panel([c[0] for c in self.select_candidates], self.on_done, 0, 0, self.on_highlighted)

    def on_done(self, idx):
        if idx == -1:
            return

        selected = self.select_candidates[idx]
        if selected[1]:
            self.view.window().open_file(selected[0][1], sublime.ENCODED_POSITION)
        else:
            self.view.window().open_file(selected[0][1])

<<<<<<< HEAD
    def on_highlighted(self, idx):
        if idx == -1:
            return
=======
    def is_enabled(self):
        return is_enabled_haskell_command(self.view, False)



class StandardInspectorAgent(threading.Thread):
    def __init__(self):
        super(StandardInspectorAgent, self).__init__()
        self.daemon = True

        self.modules_lock = threading.Lock()
        self.modules_to_load = []

        self.cabal_lock = threading.Lock()
        self.cabal_to_load = []

        self.module_docs = LockedObject([])

        self.update_event = threading.Event()

    def run(self):
        self.load_module_completions()

        while True:
            load_modules = []
            with self.modules_lock:
                load_modules = self.modules_to_load
                self.modules_to_load = []

            cabal = current_cabal()

            if len(load_modules) > 0:
                try:
                    for m in load_modules:
                        self._load_standard_module(m, cabal)
                        # self._load_standard_module_docs(m, cabal)
                except:
                    continue
>>>>>>> 63e2d300

        selected = self.select_candidates[idx]
        if selected[1]:
            self.view.window().open_file(selected[0][1], sublime.ENCODED_POSITION | sublime.TRANSIENT)
        else:
            self.view.window().open_file(selected[0][1], sublime.TRANSIENT)


class SublimeHaskellEvalReplaceCommand(SublimeHaskellTextCommand):
    def run(self, edit, results = []):
        for i, r in enumerate(results):
            if r is not None:
                self.view.replace(edit, self.view.sel()[i], str(r))
        for j in range(len(results), len(self.view.sel())):
            self.view.erase(edit, self.view.sel()[j])

    def is_enabled(self):
        return True


class SublimeHaskellEvalCommand(SublimeHaskellTextCommand):
    def run(self, edit):
        self.args = [self.view.substr(s) for s in self.view.sel()]
        self.edit = edit

        self.eval_names = ['Each', 'Each string', 'Selection list', 'Selection string list']
        self.evals = [self.each, self.each_string, self.selection, self.selection_strings]

        self.view.window().show_quick_panel(self.eval_names, self.on_eval_select)

<<<<<<< HEAD
    def is_enabled(self):
        return True

    def on_eval_select(self, idx):
        if idx == -1:
            return
        self.view.window().show_input_panel('function', '', self.evals[idx], None, self.on_cancel)
        
    def on_cancel(self):
        return

    def each(self, f):
        self.results = hsdev_client.ghc_eval(["({0}) ({1})".format(f, a) for a in self.args])
        self.view.run_command('sublime_haskell_eval_replace', { 'results': self.results })

    def each_string(self, f):
        self.results = hsdev_client.ghc_eval(["({0}) ({1})".format(f, json.dumps(a)) for a in self.args])
        self.view.run_command('sublime_haskell_eval_replace', {
            'results': [None if 'fail' in r else json.loads(r) for r in self.results] })

    def selection(self, f):
        self.result = hsdev_client.ghc_eval(['({0}) [{1}]'.format(f, ", ".join(self.args))])
        if 'fail' in self.result[0]:
=======
    # Load modules info for cabal/cabal-dev specified
    def load_module_completions(self, cabal = None):
        if not get_setting_async('enable_ghc_mod'):
>>>>>>> 63e2d300
            return
        else:
            result_list = json.loads(self.result[0])
            self.view.run_command('sublime_haskell_eval_replace', { 'results': result_list })

    def selection_strings(self, f):
        self.result = hsdev_client.ghc_eval(['({0}) [{1}]'.format(f, ", ".join([json.dumps(a) for a in self.args]))])
        if 'fail' in self.result[0]:
            return
        else:
            result_list = json.loads(self.result[0])
            self.view.run_command('sublime_haskell_eval_replace', { 'results': result_list })



class hsdev_status(object):
    def __init__(self, status_message):
        self.status_message = status_message

    def __call__(self, msg):
        if 'params' in msg and msg['params']:
            object_type = msg['params']['type']
            object_name = msg['params']['name']

            if object_type == 'path':
                if 'child' in msg and msg['child']:
                    if 'progress' in msg['child'] and msg['child']['progress'] and msg['child']['params']['type'] == 'module':
                        status_msg = 'Inspecting path {0} ({1}%)'.format(
                            object_name,
                            int(msg['child']['progress']['current'] * 100 / msg['child']['progress']['total']))
                    else:
                        self.__call__(msg['child'])
                return

<<<<<<< HEAD
            if object_type == 'project':
                status_msg = 'Inspecting project {0}'.format(object_name)
                if 'child' in msg and msg['child'] and 'progress' in msg['child'] and msg['child']['progress']:
                    status_msg = status_msg + ' ({0}%)'.format(
                        int(msg['child']['progress']['current'] * 100 / msg['child']['progress']['total']))
                self.status_message.change_message(status_msg)
                return

            if object_type == 'cabal':
                status_msg = 'Inspecting {0}'.format(object_name)
                self.status_message.change_message(status_msg)
                return
=======
        if get_setting_async('enable_ghc_mod'):
            try:
                m = util.browse_module(module_name, cabal = cabal)

                if m:
                    autocompletion.database.add_module(m)

            except Exception as e:
                log('Inspecting in-cabal module {0} failed: {1}'.format(module_name, e))
>>>>>>> 63e2d300

            if object_type == 'module':
                status_msg = 'Inspecting {0}'.format(object_name)
                self.status_message.change_message(status_msg)
                return



hsdev_inspector = None
hsdev_client = None

def dirty(fn):
    def wrapped(self, *args, **kwargs):
        if not hasattr(self, 'dirty_lock'):
            self.dirty_lock = threading.Lock()
        acquired = self.dirty_lock.acquire(blocking = False)
        try:
            return fn(self, *args, **kwargs)
        finally:
            if acquired:
                self.dirty_lock.release()
                self.reinspect_event.set()
    return wrapped

def use_inspect_modules(fn):
    def wrapped(self, *args, **kwargs):
        if get_setting_async('inspect_modules'):
            return fn(self, *args, **kwargs)
    return wrapped

def hsdev_agent_connected():
    return hsdev_inspector.agent_connected()

class HsDevAgent(threading.Thread):
    def __init__(self):
        super(HsDevAgent, self).__init__()
        self.daemon = True
        self.cabal_to_load = LockedObject([])
        self.dirty_files = LockedObject([])
        self.dirty_paths = LockedObject([])
        self.hsdev = hsdev.HsDev()

        self.reinspect_event = threading.Event()

    def agent_connected(self):
        return self.hsdev.is_connected()

    def start_hsdev(self):
        if not hsdev.HsDev.check_version():
            output_error_async(sublime.active_window(), 'Please update hsdev to actual version (>= 0.1.1.0)')
            hsdev.hsdev_enable(False)
        else:
            def start_server_():
                hsdev.HsDev.start_server(cache = HSDEV_CACHE_PATH)
            def link_server_():
                self.hsdev.link()
                self.start_inspect()

            self.hsdev.on_connected = link_server_

            start_server_()
            self.hsdev.connect_async(autoconnect = True, on_reconnect = start_server_)
            if not self.hsdev.wait():
                log('Unable to connect to hsdev server', log_warning)

    def stop_hsdev(self):
        self.hsdev.close()

    def on_hsdev_enabled(self, key, value):
        if key == 'enable_hsdev':
            if value:
                log("starting hsdev", log_info)
                self.start_hsdev()
                self.hsdev.remove_all()
                self.start_inspect()
            else:
                log("stopping hsdev", log_info)
                self.stop_hsdev()

    def on_inspect_modules_changed(self, key, value):
        if key == 'inspect_modules':
            if value:
                self.mark_all_files()

    def sandbox_changed(self, key, value):
        # Force update async settings
        get_setting('use_cabal_sandbox')
        get_setting('cabal_sandbox')

        if self.current_cabal != current_cabal():
            sublime.active_window().run_command('sublime_haskell_reinspect_cabal', {
                'old_cabal': self.current_cabal,
                'new_cabal': current_cabal() })
            self.current_cabal = current_cabal()

    def run(self):
        subscribe_setting('enable_hsdev', self.on_hsdev_enabled)
        subscribe_setting('inspect_modules', self.on_inspect_modules_changed)
        subscribe_setting('use_cabal_sandbox', self.sandbox_changed)
        self.current_cabal = current_cabal()
        subscribe_setting('cabal_sandbox', self.sandbox_changed)

        if hsdev.hsdev_enabled():
            self.start_hsdev()

        while True:
            load_cabal = []
            with self.cabal_to_load as cabal_to_load:
                load_cabal = cabal_to_load[:]
                cabal_to_load[:] = []

            for c in load_cabal:
                try:
                    self.inspect_cabal(c)
                except:
                    continue

            scan_paths = []
            with self.dirty_paths as dirty_paths:
                scan_paths = dirty_paths[:]
                dirty_paths[:] = []

            files_to_reinspect = []
            with self.dirty_files as dirty_files:
                files_to_reinspect = dirty_files[:]
                dirty_files[:] = []

            projects = []
            files = []

            if len(files_to_reinspect) > 0:
                projects = []
                files = []
                for f in files_to_reinspect:
                    d = get_cabal_project_dir_of_file(f)
                    if d is not None:
                        projects.append(d)
                    else:
                        files.append(f)

            projects = list(set(projects))
            files = list(set(files))

            try:
                self.inspect(paths = scan_paths, projects = projects, files = files)
            except:
                pass

            self.reinspect_event.wait(AGENT_SLEEP_TIMEOUT)
            self.reinspect_event.clear()

    @dirty
    def force_inspect(self):
        pass

    @dirty
    def start_inspect(self):
        self.mark_cabal()
        self.mark_all_files()

    @dirty
    @use_inspect_modules
    def mark_all_files(self):
        window = sublime.active_window()
        with self.dirty_files as dirty_files:
            dirty_files.extend(list(filter(lambda f: f and f.endswith('.hs'), [v.file_name() for v in window.views()])))
        with self.dirty_paths as dirty_paths:
            dirty_paths.extend(window.folders())

    @dirty
    @use_inspect_modules
    def mark_file_dirty(self, filename):
        if filename is None:
            return
        with self.dirty_files as dirty_files:
            dirty_files.append(filename)

    @dirty
    def mark_cabal(self, cabal_name = None):
        if not cabal_name:
            cabal_name = current_cabal()
        with self.cabal_to_load as cabal_to_load:
            cabal_to_load.append(cabal_name)

    @hsdev.use_hsdev
    def inspect_cabal(self, cabal = None):
        if not cabal:
            cabal = current_cabal()

        try:
            with status_message_process('Inspecting {0}'.format(cabal), priority = 1) as s:
                self.hsdev.scan(cabal = is_cabal(cabal), sandboxes = as_sandboxes(cabal), on_notify = hsdev_status(s), wait = True)
        except Exception as e:
            log('loading standard modules info for {0} failed with {1}'.format(cabal, e), log_error)

    @hsdev.use_hsdev
    @use_inspect_modules
    def inspect(self, paths, projects, files):
        if paths or projects or files:
            try:
                with status_message_process('Inspecting', priority = 1) as s:
                    self.hsdev.scan(paths = paths, projects = projects, files = files, on_notify = hsdev_status(s), wait = True)
            except Exception as e:
                log('Inspection failed: {0}'.format(e), log_error)

    @hsdev.use_hsdev
    @use_inspect_modules
    def inspect_path(self, path):
        try:
            with status_message_process('Inspecting path {0}'.format(path), priority = 1) as s:
                self.hsdev.scan(paths = [path], on_notify = hsdev_status(s), wait = True)
        except Exception as e:
            log('Inspecting path {0} failed: {1}'.format(path, e), log_error)

    @hsdev.use_hsdev
    @use_inspect_modules
    def inspect_project(self, cabal_dir):
        (project_name, cabal_file) = get_cabal_in_dir(cabal_dir)

        try:
            with status_message_process('Inspecting project {0}', priority = 1) as s:
                self.hsdev.scan(projects = [cabal_dir], on_notify = hsdev_status(s), wait = True)
        except Exception as e:
            log('Inspecting project {0} failed: {1}'.format(cabal_dir, e), log_error)

    @hsdev.use_hsdev
    @use_inspect_modules
    def inspect_files(self, filenames):
        try:
            with status_message_process('Inspecting files', priority = 1) as s:
                self.hsdev.scan(files = filenames, on_notify = hsdev_status(s), wait = True)
        except Exception as e:
            log('Inspecting files failed: {0}'.format(e), log_error)

def list_files_in_dir_recursively(base_dir):
    """Return a list of a all files in a directory, recursively.
    The files will be specified by full paths."""
    files = []
    for dirname, dirnames, filenames in os.walk(base_dir):
        for filename in filenames:
            files.append(os.path.join(base_dir, dirname, filename))
    return files



def is_inspected_source(view = None):
    return is_haskell_source(view) or is_cabal_source(view)

class SublimeHaskellAutocomplete(sublime_plugin.EventListener):
    def __init__(self):
        subscribe_setting('use_cabal_sandbox', self.on_sandbox_changed)
        subscribe_setting('cabal_sandbox', self.on_sandbox_changed)

    def on_sandbox_changed(self, key, value):
        # to force update async settings
        get_setting('use_cabal_sandbox')
        get_setting('cabal_sandbox')

        window = sublime.active_window()
        if window:
            view = window.active_view()
            if view:
                self.set_cabal_status(view)

<<<<<<< HEAD
    def get_special_completions(self, view, prefix, locations):
        # Contents of the current line up to the cursor
        line_contents = get_line_contents(view, locations[0])

        # Autocompletion for LANGUAGE pragmas
        if get_setting('auto_complete_language_pragmas'):
            # TODO handle multiple selections
            match_language = LANGUAGE_RE.match(line_contents)
            if match_language:
                return [(to_unicode(c),) * 2 for c in autocompletion.language_completions]

        # Autocompletion for import statements
        if get_setting('auto_complete_imports'):
            match_import = IMPORT_RE.match(line_contents)
            if match_import:
                import_completions = [(to_unicode(c),) * 2 for c in autocompletion.get_current_module_completions()]

                # Right after "import "? Propose "qualified" as well!
                qualified_match = IMPORT_QUALIFIED_POSSIBLE_RE.match(line_contents)
                if qualified_match:
                    qualified_prefix = qualified_match.group('qualifiedprefix')
                    if qualified_prefix == "" or "qualified".startswith(qualified_prefix):
                        import_completions.insert(0, (u"qualified", "qualified "))

                return import_completions

        return None
=======
        if INSPECTOR_ENABLED and not same:
            # TODO: Changed completion settings! Update autocompletion data properly
            # For now at least try to load cabal modules info
            std_inspector.load_cabal_info()
            pass
>>>>>>> 63e2d300

    def on_query_completions(self, view, prefix, locations):
        if not is_haskell_source(view):
            return []

        begin_time = time.clock()
        # Only suggest symbols if the current file is part of a Cabal project.

        completions = (autocompletion.get_import_completions(view, prefix, locations) +
                       autocompletion.get_special_completions(view, prefix, locations))

        if not completions:
            completions = autocompletion.get_completions(view, prefix, locations)

        end_time = time.clock()
        log('time to get completions: {0} seconds'.format(end_time - begin_time), log_debug)
        # Don't put completions with special characters (?, !, ==, etc.)
        # into completion because that wipes all default Sublime completions:
        # See http://www.sublimetext.com/forum/viewtopic.php?t=8659
        # TODO: work around this
        comp = [c for c in completions if NO_SPECIAL_CHARS_RE.match(c[0].split('\t')[0])]
        if get_setting('inhibit_completions') and len(comp) != 0:
            return (comp, sublime.INHIBIT_WORD_COMPLETIONS | sublime.INHIBIT_EXPLICIT_COMPLETIONS)
        return comp

    def set_cabal_status(self, view):
        filename = view.file_name()
        if filename:
            (cabal_dir, project_name) = get_cabal_project_dir_and_name_of_file(filename)
            if project_name:
                view.set_status('sublime_haskell_cabal', '{0}: {1}'.format(current_cabal(), project_name))

    def on_new(self, view):
        start_inspector()

        self.set_cabal_status(view)
        if is_inspected_source(view):
            filename = view.file_name()
            if filename:
                hsdev_inspector.mark_file_dirty(filename)

    def on_load(self, view):
        start_inspector()

        self.set_cabal_status(view)
        if is_inspected_source(view):
            filename = view.file_name()
            if filename:
                hsdev_inspector.mark_file_dirty(filename)

    def on_activated(self, view):
        start_inspector()

        self.set_cabal_status(view)

    def on_post_save(self, view):
        if is_inspected_source(view):
            filename = view.file_name()
            if filename:
                hsdev_inspector.mark_file_dirty(filename)

    def on_query_context(self, view, key, operator, operand, match_all):
        if key == 'auto_completion_popup':
            return get_setting('auto_completion_popup')
        elif key == 'haskell_source':
            return is_haskell_source(view)
        elif key == 'cabal_source':
            return is_cabal_source(view)
        elif key == 'scanned_source':
            return is_scanned_source(view)
        elif key == 'in_project':
            return is_in_project(view)
        elif key == "is_module_completion" or key == "is_import_completion":
            chars = {
                "is_module_completion": '.',
                "is_import_completion": '(' }

            region = view.sel()[0]
            if region.a != region.b:
                return False
            word_region = view.word(region)
            preline = get_line_contents_before_region(view, word_region)
            preline += chars[key]
            return can_complete_qualified_symbol(get_qualified_symbol(preline))
        else:
            return False

def start_inspector():
    global hsdev_inspector
    global hsdev_client

    if hsdev_inspector is not None:
        return ()

    log('starting inspector', log_trace)

    hsdev_inspector = HsDevAgent()
    hsdev_client = hsdev_inspector.hsdev
    hsdev_inspector.start()

def plugin_loaded():
    global HSDEV_CACHE_PATH

    package_path = sublime_haskell_package_path()
    cache_path = sublime_haskell_cache_path()

    HSDEV_CACHE_PATH = os.path.join(cache_path, 'hsdev')

    # TODO: How to stop_hdevtools() in Sublime Text 2?
    start_hdevtools()

def plugin_unloaded():
    # Does this work properly on exit?
    stop_hdevtools()

if int(sublime.version()) < 3000:
    plugin_loaded()<|MERGE_RESOLUTION|>--- conflicted
+++ resolved
@@ -219,15 +219,12 @@
         self.current_filename = view.file_name()
         line_contents = get_line_contents(view, locations[0])
 
-<<<<<<< HEAD
         # Autocompletion for LANGUAGE pragmas
         if get_setting_async('auto_complete_language_pragmas'):
             match_language = LANGUAGE_RE.match(line_contents)
             if match_language:
                 return [(to_unicode(c),) * 2 for c in self.language_completions]
 
-=======
->>>>>>> 63e2d300
         # Autocompletion for import statements
         if get_setting('auto_complete_imports'):
             match_import_list = IMPORT_SYMBOL_RE.search(line_contents)
@@ -531,7 +528,6 @@
 
 
 
-<<<<<<< HEAD
 class SublimeHaskellReinspectCabalCommand(SublimeHaskellWindowCommand):
     def run(self, old_cabal = None, new_cabal = None):
         if old_cabal is not None:
@@ -574,53 +570,6 @@
                 self.view.window().run_command('sublime_haskell_browse_module', {
                     'module_name': module_word,
                     'scope': self.current_file_name })
-=======
-            else:
-                imported_symbol_not_found = True
-
-        if imported_symbol_not_found or not candidates:
-            browse_for_module = False
-            browse_module_candidate = None
-            with autocompletion.database.modules as modules:
-                if full_name in modules:
-                    # Browse symbols in module
-                    browse_for_module = True
-                    browse_module_candidate = symbols.get_preferred_module(modules[full_name], current_file_name)
-
-            if browse_for_module:
-                if browse_module_candidate:
-                    self.view.window().run_command('sublime_haskell_browse_module', {
-                        'module_name': browse_module_candidate.name,
-                        'filename': current_file_name })
-                    return
-                else:
-                    show_status_message("No info about module {0}".format(full_name))
-                    return
-            elif not candidates:
-                # Sometimes ghc-mod returns no info about module, but module exists
-                # So there are no info about valid symbol
-                # But if user sure, that symbol exists, he can force to call for ghci to get info
-                import_list = []
-                with autocompletion.database.files as files:
-                    if current_file_name in files:
-                        import_list.extend(files[current_file_name].imports.keys())
-
-                if module_word:
-                    # Full qualified name, just call to ghci_info
-                    info = ghci_info(module_word, ident)
-                    if info:
-                        self.show_symbol_info(info)
-                        return
-                elif import_list:
-                    # Allow user to select module
-                    self.candidates = [(m, ident) for m in import_list]
-                    self.view.window().show_quick_panel([
-                        ['Select imported module', 'from where {0} may be imported'.format(ident)],
-                        ['No, thanks', '']], self.on_import_selected)
-                    return
-
-                show_status_message('Symbol "{0}" not found'.format(ident), False)
->>>>>>> 63e2d300
                 return
 
             if not module_word and not ident:
@@ -655,13 +604,7 @@
     def on_import_selected(self, idx):
         if idx == 0: # Yes, select imported module
             sublime.set_timeout(
-<<<<<<< HEAD
                 lambda: self.view.window().show_quick_panel(['{0}.{1}'.format(i[0], i[1]) for i in self.candidates], self.on_candidate_selected), 0)
-=======
-                lambda: self.view.window().show_quick_panel(['{0}.{1}'.format(i[0], i[1]) for i in self.candidates], 
-                                                             self.on_candidate_selected), 10
-            )
->>>>>>> 63e2d300
 
     def on_candidate_selected(self, idx):
         if idx == -1:
@@ -936,50 +879,9 @@
         else:
             self.view.window().open_file(selected[0][1])
 
-<<<<<<< HEAD
     def on_highlighted(self, idx):
         if idx == -1:
             return
-=======
-    def is_enabled(self):
-        return is_enabled_haskell_command(self.view, False)
-
-
-
-class StandardInspectorAgent(threading.Thread):
-    def __init__(self):
-        super(StandardInspectorAgent, self).__init__()
-        self.daemon = True
-
-        self.modules_lock = threading.Lock()
-        self.modules_to_load = []
-
-        self.cabal_lock = threading.Lock()
-        self.cabal_to_load = []
-
-        self.module_docs = LockedObject([])
-
-        self.update_event = threading.Event()
-
-    def run(self):
-        self.load_module_completions()
-
-        while True:
-            load_modules = []
-            with self.modules_lock:
-                load_modules = self.modules_to_load
-                self.modules_to_load = []
-
-            cabal = current_cabal()
-
-            if len(load_modules) > 0:
-                try:
-                    for m in load_modules:
-                        self._load_standard_module(m, cabal)
-                        # self._load_standard_module_docs(m, cabal)
-                except:
-                    continue
->>>>>>> 63e2d300
 
         selected = self.select_candidates[idx]
         if selected[1]:
@@ -1010,7 +912,6 @@
 
         self.view.window().show_quick_panel(self.eval_names, self.on_eval_select)
 
-<<<<<<< HEAD
     def is_enabled(self):
         return True
 
@@ -1034,11 +935,6 @@
     def selection(self, f):
         self.result = hsdev_client.ghc_eval(['({0}) [{1}]'.format(f, ", ".join(self.args))])
         if 'fail' in self.result[0]:
-=======
-    # Load modules info for cabal/cabal-dev specified
-    def load_module_completions(self, cabal = None):
-        if not get_setting_async('enable_ghc_mod'):
->>>>>>> 63e2d300
             return
         else:
             result_list = json.loads(self.result[0])
@@ -1073,7 +969,6 @@
                         self.__call__(msg['child'])
                 return
 
-<<<<<<< HEAD
             if object_type == 'project':
                 status_msg = 'Inspecting project {0}'.format(object_name)
                 if 'child' in msg and msg['child'] and 'progress' in msg['child'] and msg['child']['progress']:
@@ -1086,17 +981,6 @@
                 status_msg = 'Inspecting {0}'.format(object_name)
                 self.status_message.change_message(status_msg)
                 return
-=======
-        if get_setting_async('enable_ghc_mod'):
-            try:
-                m = util.browse_module(module_name, cabal = cabal)
-
-                if m:
-                    autocompletion.database.add_module(m)
-
-            except Exception as e:
-                log('Inspecting in-cabal module {0} failed: {1}'.format(module_name, e))
->>>>>>> 63e2d300
 
             if object_type == 'module':
                 status_msg = 'Inspecting {0}'.format(object_name)
@@ -1361,7 +1245,6 @@
             if view:
                 self.set_cabal_status(view)
 
-<<<<<<< HEAD
     def get_special_completions(self, view, prefix, locations):
         # Contents of the current line up to the cursor
         line_contents = get_line_contents(view, locations[0])
@@ -1389,13 +1272,6 @@
                 return import_completions
 
         return None
-=======
-        if INSPECTOR_ENABLED and not same:
-            # TODO: Changed completion settings! Update autocompletion data properly
-            # For now at least try to load cabal modules info
-            std_inspector.load_cabal_info()
-            pass
->>>>>>> 63e2d300
 
     def on_query_completions(self, view, prefix, locations):
         if not is_haskell_source(view):
