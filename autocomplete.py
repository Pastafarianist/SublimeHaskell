--- conflicted
+++ resolved
@@ -348,17 +348,11 @@
             if sbox and type(sbox) == dict and 'sandbox' in sbox:
                 sbox = sbox.get('sandbox')
             if sbox:
-<<<<<<< HEAD
-                return set([m.name for m in hsdev.client.module(sandbox = sbox, header = True)])
+                mods = hsdev.client.module(sandbox = sbox, header = True) or []
+                return set(m.name for m in mods)
         else:
-            return set([m.name for m in hsdev.client.module(cabal = True, header = True)])
-=======
-                mods = hsdev.client.list_modules(sandbox = sbox) or []
-                return set([m.name for m in mods])
-        else:
-            mods = hsdev.client.list_modules(cabal = True) or []
-            return set([m.name for m in mods])
->>>>>>> 636df873
+            mods = hsdev.client.module(cabal = True, header = True) or []
+            return set(m.name for m in mods)
 
 autocompletion = AutoCompletion()
 
